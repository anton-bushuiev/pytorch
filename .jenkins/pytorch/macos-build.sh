#!/bin/bash

# shellcheck disable=SC2034
# shellcheck source=./macos-common.sh
source "$(dirname "${BASH_SOURCE[0]}")/macos-common.sh"

# Build PyTorch
if [ -z "${IN_CI}" ]; then
  export DEVELOPER_DIR=/Applications/Xcode9.app/Contents/Developer
fi

# This helper function wraps calls to binaries with sccache, but only if they're not already wrapped with sccache.
# For example, `clang` will be `sccache clang`, but `sccache clang` will not become `sccache sccache clang`.
# The way this is done is by detecting the command of the parent pid of the current process and checking whether
# that is sccache, and wrapping sccache around the process if its parent were not already sccache.
function write_sccache_stub() {
  output=$1
  binary=$(basename "${output}")

  printf "#!/bin/sh\nif [ \$(ps auxc \$(ps auxc -o ppid \$\$ | grep \$\$ | rev | cut -d' ' -f1 | rev) | tr '\\\\n' ' ' | rev | cut -d' ' -f2 | rev) != sccache ]; then\n  exec sccache %s \"\$@\"\nelse\n  exec %s \"\$@\"\nfi" "$(which "${binary}")" "$(which "${binary}")" > "${output}"
  chmod a+x "${output}"
}

if which sccache > /dev/null; then
  # Create temp directory for sccache shims
  tmp_dir=$(mktemp -d)
  trap 'rm -rfv ${tmp_dir}' EXIT
  write_sccache_stub "${tmp_dir}/clang++"
  write_sccache_stub "${tmp_dir}/clang"

  export PATH="${tmp_dir}:$PATH"
fi

cross_compile_arm64() {
  # Cross compilation for arm64
<<<<<<< HEAD
  USE_DISTRIBUTED=1 CMAKE_OSX_ARCHITECTURES=arm64 MACOSX_DEPLOYMENT_TARGET=11.0 USE_MKLDNN=OFF USE_QNNPACK=OFF BUILD_TEST=OFF python setup.py bdist_wheel
}

compile_x86_64() {
  USE_DISTRIBUTED=1 python setup.py bdist_wheel
=======
  USE_DISTRIBUTED=1 CMAKE_OSX_ARCHITECTURES=arm64 MACOSX_DEPLOYMENT_TARGET=11.0 USE_MKLDNN=OFF USE_NNPACK=OFF USE_QNNPACK=OFF BUILD_TEST=OFF python setup.py bdist_wheel
}

compile_x86_64() {
  USE_DISTRIBUTED=1 USE_NNPACK=OFF python setup.py bdist_wheel
>>>>>>> 8d93f6b4
}

build_lite_interpreter() {
    echo "Testing libtorch (lite interpreter)."

    CPP_BUILD="$(pwd)/../cpp_build"
    # Ensure the removal of the tmp directory
    trap 'rm -rfv ${CPP_BUILD}' EXIT
    rm -rf "${CPP_BUILD}"
    mkdir -p "${CPP_BUILD}/caffe2"

    # It looks libtorch need to be built in "${CPP_BUILD}/caffe2 folder.
    BUILD_LIBTORCH_PY=$PWD/tools/build_libtorch.py
    pushd "${CPP_BUILD}/caffe2" || exit
    VERBOSE=1 DEBUG=1 python "${BUILD_LIBTORCH_PY}"
    popd || exit

    "${CPP_BUILD}/caffe2/build/bin/test_lite_interpreter_runtime"
}

if [[ ${BUILD_ENVIRONMENT} = *arm64* ]]; then
  cross_compile_arm64
elif [[ ${BUILD_ENVIRONMENT} = *lite-interpreter* ]]; then
  export BUILD_LITE_INTERPRETER=1
  build_lite_interpreter
else
  compile_x86_64
fi

assert_git_not_dirty<|MERGE_RESOLUTION|>--- conflicted
+++ resolved
@@ -33,19 +33,11 @@
 
 cross_compile_arm64() {
   # Cross compilation for arm64
-<<<<<<< HEAD
-  USE_DISTRIBUTED=1 CMAKE_OSX_ARCHITECTURES=arm64 MACOSX_DEPLOYMENT_TARGET=11.0 USE_MKLDNN=OFF USE_QNNPACK=OFF BUILD_TEST=OFF python setup.py bdist_wheel
-}
-
-compile_x86_64() {
-  USE_DISTRIBUTED=1 python setup.py bdist_wheel
-=======
   USE_DISTRIBUTED=1 CMAKE_OSX_ARCHITECTURES=arm64 MACOSX_DEPLOYMENT_TARGET=11.0 USE_MKLDNN=OFF USE_NNPACK=OFF USE_QNNPACK=OFF BUILD_TEST=OFF python setup.py bdist_wheel
 }
 
 compile_x86_64() {
   USE_DISTRIBUTED=1 USE_NNPACK=OFF python setup.py bdist_wheel
->>>>>>> 8d93f6b4
 }
 
 build_lite_interpreter() {
