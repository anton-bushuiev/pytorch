
#include <ATen/FunctionalInverses.h>

#include <ATen/ATen.h>
#include <ATen/ExpandUtils.h>

<<<<<<< HEAD
#include <iostream>

=======
#include <utility>
>>>>>>> da8f539e
namespace at {
namespace functionalization {

// This logic is similar to autograd code for view backwards calls.
// We can't easily share it though, because (eventually) these functions
// will all call `permute/unsqueeze_copy()` instead of `permute/unsqueeze`.

Tensor permute_copy_inverse(const Tensor& self, IntArrayRef dims, bool reapply_views) {
  // invert the permutation
  auto ndims = dims.size();
  std::vector<int64_t> dims_(ndims);
  for(const auto i : c10::irange(ndims)) {
    dims_[at::maybe_wrap_dim(dims[i], ndims)] = i;
  }
  if (reapply_views) {
    return at::permute(self, dims_);
  } else {
    return at::permute_copy(self, dims_);
  }
}

Tensor unsqueeze_copy_to(const Tensor & self, c10::SymIntArrayRef sizes, bool reapply_views) {
  auto result = self;

  int64_t nDims = sizes.size();
  for(const auto dim : c10::irange(nDims)) {
    if (sizes[dim] == 1) {
      if (reapply_views) {
        result = at::unsqueeze(result, dim);
      } else {
        result = at::unsqueeze_copy(result, dim);
      }
    }
  }
  return result;
}

Tensor unsqueeze_copy_to(const Tensor & self, int64_t dim, c10::SymIntArrayRef sizes, bool reapply_views) {
  dim = at::maybe_wrap_dim(dim, sizes.size());
  // in NumPy it's not an error to unsqueeze a scalar, but we still need to avoided
  // unsqueezing in the backward.
  if (sizes.size() > 0 && sizes[dim] == 1) {
    if (reapply_views) {
      return at::unsqueeze(self, dim);
    } else {
      return at::unsqueeze_copy(self, dim);
    }
  }
  return self;
}

// Note [Functionalization Pass: View Inverses].
// This file contains the implementation of each "view inverse".
// These aren't really true inverses in the mathematically sense: each view inverse describes how to undo
// the original view (although it takes in different arguments).
//
// E.g. Below is an example of a program that has alias operations removed, and the role that view inverses play:
//
// normal program with views and mutations:
// view1 = input1.view_op(args...)
// view1.add_(1) (perform a mutation on the view, which should also modify input)

// version of the program with no aliasing, that instead uses view_inverse functions:
// view_copy1 = input1.view_copy_op(args...)
// view_copy1.add_(1) (perform a mutation on view_copy1. At this point, input1 is NOT modified)
// x = view_op_inverse(input1, view_copy1, args...)
//
// at this point, input1 and x should be equal
//
// Note that input1 is also passed as an argument to view_op_inverse in the above example.
// This isn't actually required for most view operators: it's only required for view ops
// where you can't figure out what the size of the base tensor is given just the view tensor and arguments.
// Examples are slice/select/scatter/squeeze/as_strided.
// We happen to be passing in the base tensor in all cases, mostly to make the codegen simpler.
// But you'll see below that the "base" argument is ignored by most view_inverse implementations.

// ----------------------------------------------------------
// Implementations of each view_inverse() function are below.
// One of these needs to be implemented for every existing non-composite view operator.
// The codegen automatically generates the corresponding function declaration.
// ----------------------------------------------------------

Tensor FunctionalInverses::_fw_primal_copy_inverse(const at::Tensor& base, const at::Tensor& mutated_view, bool reapply_views, int64_t level) {
    TORCH_INTERNAL_ASSERT(false, "Attempted to call _fw_primal() during the functionalization pass. For now, this is not supported.");
    return Tensor();
}

Tensor FunctionalInverses::_make_dual_copy_inverse(const at::Tensor& base, const at::Tensor& mutated_view, bool reapply_views, const at::Tensor& tangent, int64_t level) {
    TORCH_INTERNAL_ASSERT(false, "Attempted to call _make_dual() during the functionalization pass. For now, this is not supported.");
    return Tensor();
}

Tensor FunctionalInverses::view_as_real_copy_inverse(const Tensor& base, const Tensor& mutated_view, bool reapply_views) {
    if (reapply_views) {
      return at::view_as_complex(mutated_view);
    } else {
      return at::view_as_complex_copy(mutated_view);
    }
}

Tensor FunctionalInverses::view_as_complex_copy_inverse(const Tensor& base, const Tensor& mutated_view, bool reapply_views) {
    if (reapply_views) {
      return at::view_as_real(mutated_view.resolve_conj());
    } else {
      return at::view_as_real_copy(mutated_view.resolve_conj());
    }
}

Tensor FunctionalInverses::_conj_copy_inverse(const Tensor& base, const Tensor& mutated_view, bool reapply_views) {
    if (reapply_views) {
      return at::_conj(mutated_view);
    } else {
      return at::_conj_copy(mutated_view);
    }
}

Tensor FunctionalInverses::_neg_view_copy_inverse(const Tensor& base, const Tensor& mutated_view, bool reapply_views) {
    if (reapply_views) {
      return at::_neg_view(mutated_view);
    } else {
      return at::_neg_view_copy(mutated_view);
    }
}

Tensor FunctionalInverses::as_strided_copy_inverse(const Tensor& base, const Tensor& mutated_view, bool reapply_views, at::SymIntArrayRef size, at::SymIntArrayRef stride, c10::optional<c10::SymInt> storage_offset) {
    // Pessimism: we can't reapply views for as_strided_scatter.
    return base.as_strided_scatter_symint(mutated_view, size, stride, std::move(storage_offset));
}

Tensor FunctionalInverses::diagonal_copy_inverse(const Tensor& base, const Tensor& mutated_view, bool reapply_views, int64_t offset, int64_t dim1, int64_t dim2) {
    // Pessimism: we can't reapply views for slice_scatter.
    return base.diagonal_scatter(mutated_view, offset, dim1, dim2);
}

Tensor FunctionalInverses::expand_copy_inverse(const Tensor& base, const Tensor& mutated_view, bool reapply_views, at::SymIntArrayRef size, bool implicit) {
    return at::sum_to(mutated_view, base.sym_sizes(),/*always_return_non_view=*/!reapply_views);
}

Tensor FunctionalInverses::permute_copy_inverse(const Tensor& base, const Tensor& mutated_view, bool reapply_views, at::IntArrayRef dims) {
    return at::functionalization::permute_copy_inverse(mutated_view, dims, reapply_views);
}

Tensor FunctionalInverses::_reshape_alias_copy_inverse(const Tensor& base, const Tensor& mutated_view, bool reapply_views, at::SymIntArrayRef size, at::SymIntArrayRef stride) {
    // Note that I'm directly calling reshape(), and ignoring the strides.
    // _reshape_alias() isn't available from user code, and is an implementation detail of reshape().
    // Specifically, passing in the strides directly can get us into trouble in cases like:
    // b = a[0]; c = b.reshape(...); c.add_(1); print(a)
    // When we eventually run the _reshape_alias_inverse() call here, if we were to pass in both sizes and strides,
    // The call would fail because `mutated_view` doesn't have enough bytes of storage.
    if (reapply_views) {
      return at::_reshape_alias_symint(mutated_view, base.sym_sizes(), base.sym_strides());
    } else {
      return at::_reshape_alias_copy_symint(mutated_view, base.sym_sizes(), base.sym_strides());
    }
}

Tensor FunctionalInverses::select_copy_int_inverse(const Tensor& base, const Tensor& mutated_view, bool reapply_views, int64_t dim, c10::SymInt index) {
    // Pessimism: we can't reapply views for slice_scatter.
    return base.select_scatter_symint(mutated_view, dim, index);
}

Tensor FunctionalInverses::detach_copy_inverse(const Tensor& base, const Tensor& mutated_view, bool reapply_views) {
    // the functionalization pass doesn't care about autograd metadata - as a view, I think detach() is just an identity function
    return mutated_view;
}

Tensor FunctionalInverses::lift_fresh_copy_inverse(const Tensor& base, const Tensor& mutated_view, bool reapply_views) {
    return mutated_view;
}

Tensor FunctionalInverses::slice_copy_Tensor_inverse(const Tensor& base, const Tensor& mutated_view, bool reapply_views, int64_t dim, c10::optional<c10::SymInt> start, c10::optional<c10::SymInt> end, c10::SymInt step) {
    // Pessimism: we can't reapply views for slice_scatter.
    return base.slice_scatter_symint(mutated_view, dim, std::move(start), std::move(end), std::move(step));
}

Tensor FunctionalInverses::split_copy_Tensor_inverse(const Tensor& base, const Tensor& mutated_view, bool reapply_views, int64_t mutated_view_idx, c10::SymInt split_size, int64_t dim) {
    // It would be nice if this logic could be re-used from autograd's split_backward(), but I don't think it can.
    // For functionalization, we have only have one of the tensors from the TensorList outputed by split(), and we want to layer i
    // on top of the base tensor.
    // For autograd, we have all of the tensors outputted by split() and we just want to stack them.
    dim = at::maybe_wrap_dim(dim, base.dim());
    auto dim_size = base.sym_size(dim);
    auto start = split_size * mutated_view_idx;
    auto end = split_size + start;
    if (end > dim_size) end = dim_size;
    // Pessimism: we can't reapply views for slice_scatter.
    return base.slice_scatter_symint(mutated_view, dim, start, end, 1);
}

Tensor FunctionalInverses::split_with_sizes_copy_inverse(const Tensor& base, const Tensor& mutated_view, bool reapply_views, int64_t mutated_view_idx, c10::SymIntArrayRef split_sizes, int64_t dim) {
    dim = at::maybe_wrap_dim(dim, base.dim());
    auto dim_size = base.sym_size(dim);
    c10::SymInt start = 0;
    for (auto i = 0; i < mutated_view_idx; ++i) {
        start += split_sizes[i];
    }
    auto end = start + split_sizes[mutated_view_idx];
    if (end > dim_size) end = dim_size;
    // Pessimism: we can't reapply views for slice_scatter.
    return base.slice_scatter_symint(mutated_view, dim, start, end, 1);
}

Tensor FunctionalInverses::squeeze_copy_inverse(const Tensor& base, const Tensor& mutated_view, bool reapply_views) {
    return unsqueeze_copy_to(mutated_view, base.sym_sizes(), reapply_views);
}

Tensor FunctionalInverses::squeeze_copy_dim_inverse(const Tensor& base, const Tensor& mutated_view, bool reapply_views, int64_t dim) {
    return unsqueeze_copy_to(mutated_view, dim, base.sym_sizes(), reapply_views);
}

Tensor FunctionalInverses::t_copy_inverse(const Tensor& base, const Tensor& mutated_view, bool reapply_views) {
    if (reapply_views) {
      return at::t(mutated_view);
    } else {
      return at::t_copy(mutated_view);
    }
}

Tensor FunctionalInverses::transpose_copy_int_inverse(const Tensor& base, const Tensor& mutated_view, bool reapply_views, int64_t dim0, int64_t dim1) {
    if (reapply_views) {
      return transpose(mutated_view, dim0, dim1);
    } else {
      return transpose_copy(mutated_view, dim0, dim1);
    }
}

Tensor FunctionalInverses::_nested_view_from_buffer_copy_inverse(const Tensor& base, const Tensor& mutated_view, bool reapply_views, const Tensor& nested_size_tensor, const Tensor& nested_stride_tensor, IntArrayRef offsets) {
    TORCH_INTERNAL_ASSERT(false, "Attempted to call _nested_view_from_buffer() during the functionalization pass. For now, nested tensors aren't supported during functionalization");
    return Tensor();
}

Tensor FunctionalInverses::unsqueeze_copy_inverse(const Tensor& base, const Tensor& mutated_view, bool reapply_views, int64_t dim) {
    if (reapply_views) {
      return at::squeeze(mutated_view, dim);
    } else {
      return at::squeeze_copy(mutated_view, dim);
    }
}

Tensor FunctionalInverses::_indices_copy_inverse(const Tensor& base, const Tensor& mutated_view, bool reapply_views) {
    TORCH_INTERNAL_ASSERT(false, "Attempted to call _indices() during the functionalization pass. For now, sparse tensors aren't supported during functionalization");
    return Tensor();
}

Tensor FunctionalInverses::_values_copy_inverse(const Tensor& base, const Tensor& mutated_view, bool reapply_views) {
    TORCH_INTERNAL_ASSERT(false, "Attempted to call _values() during the functionalization pass. For now, sparse tensors aren't supported during functionalization");
    return Tensor();
}

Tensor FunctionalInverses::indices_copy_inverse(const Tensor& base, const Tensor& mutated_view, bool reapply_views) {
    TORCH_INTERNAL_ASSERT(false, "Attempted to call indices() during the functionalization pass. For now, sparse tensors aren't supported during functionalization");
    return Tensor();
}

Tensor FunctionalInverses::values_copy_inverse(const Tensor& base, const Tensor& mutated_view, bool reapply_views) {
    TORCH_INTERNAL_ASSERT(false, "Attempted to call values() during the functionalization pass. For now, sparse tensors aren't supported during functionalization");
    return Tensor();
}

Tensor FunctionalInverses::_sparse_broadcast_to_copy_inverse(const Tensor& base, const Tensor& mutated_view, bool reapply_views, at::IntArrayRef size) {
    TORCH_INTERNAL_ASSERT(false, "Attempted to call _sparse_broadcast_to() during the functionalization pass. For now, sparse tensors aren't supported during functionalization");
    return Tensor();
}

Tensor FunctionalInverses::crow_indices_copy_inverse(const at::Tensor& base, const at::Tensor& mutated_view, bool reapply_views) {
    TORCH_INTERNAL_ASSERT(false, "Attempted to call crow_indices() during the functionalization pass. For now, sparse tensors aren't supported during functionalization");
    return Tensor();
}

Tensor FunctionalInverses::col_indices_copy_inverse(const at::Tensor& base, const at::Tensor& mutated_view, bool reapply_views) {
    TORCH_INTERNAL_ASSERT(false, "Attempted to call col_indices() during the functionalization pass. For now, sparse tensors aren't supported during functionalization");
    return Tensor();
}

Tensor FunctionalInverses::ccol_indices_copy_inverse(const at::Tensor& base, const at::Tensor& mutated_view, bool reapply_views) {
    TORCH_INTERNAL_ASSERT(false, "Attempted to call ccol_indices() during the functionalization pass. For now, sparse tensors aren't supported during functionalization");
    return Tensor();
}

Tensor FunctionalInverses::row_indices_copy_inverse(const at::Tensor& base, const at::Tensor& mutated_view, bool reapply_views) {
    TORCH_INTERNAL_ASSERT(false, "Attempted to call row_indices() during the functionalization pass. For now, sparse tensors aren't supported during functionalization");
    return Tensor();
}

Tensor FunctionalInverses::unbind_copy_int_inverse(const Tensor& base, const Tensor& mutated_view, bool reapply_views, int64_t mutated_view_idx, int64_t dim) {
    dim = at::maybe_wrap_dim(dim, base.sizes().size());
    // Pessimism: we can't reapply views for select_scatter.
    return base.select_scatter(mutated_view, dim, mutated_view_idx);
}

Tensor FunctionalInverses::view_copy_inverse(const Tensor& base, const Tensor& mutated_view, bool reapply_views, at::SymIntArrayRef size) {
    if (reapply_views) {
      return mutated_view.view_symint(base.sym_sizes());
    } else {
      return at::view_copy_symint(mutated_view, base.sym_sizes());
    }
}


Tensor FunctionalInverses::view_copy_dtype_inverse(const Tensor& base, const Tensor& mutated_view, bool reapply_views, at::ScalarType dtype) {
    if (reapply_views) {
      return mutated_view.view(base.scalar_type());
    } else {
      return at::view_copy(mutated_view, base.scalar_type());
    }
}

Tensor FunctionalInverses::unfold_copy_inverse(const Tensor& base, const Tensor& mutated_view, bool reapply_views, int64_t dimension, int64_t size, int64_t step) {
    // I think autograd and the functionalization pass want the exact same thing here, but need to test to confirm.
    // unfold_backward() is safe to use here because it is NOT a view op.
    // (note: technically, "reapply_views" won't do anything here and we'll have an extra memory copy.
    // We'd need to add an aliasing version of unfold_backward to fix that though).
    return unfold_backward(mutated_view, base.sizes(), dimension, size, step);
}

Tensor FunctionalInverses::alias_copy_inverse(const Tensor& base, const Tensor& mutated_view, bool reapply_views) {
    if (reapply_views) {
      return at::alias(mutated_view);
    } else {
      return at::alias_copy(mutated_view);
    }
}

} // functionalization
} // at<|MERGE_RESOLUTION|>--- conflicted
+++ resolved
@@ -4,12 +4,7 @@
 #include <ATen/ATen.h>
 #include <ATen/ExpandUtils.h>
 
-<<<<<<< HEAD
-#include <iostream>
-
-=======
 #include <utility>
->>>>>>> da8f539e
 namespace at {
 namespace functionalization {
 
