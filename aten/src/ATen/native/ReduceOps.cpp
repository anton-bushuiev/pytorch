#include <ATen/native/ReduceOps.h>

#include <ATen/ATen.h>
#include <ATen/AccumulateType.h>
#include <ATen/ExpandUtils.h>
#include <ATen/LegacyTHFunctionsCPU.h>
#include <ATen/NativeFunctions.h>
#include <ATen/WrapDimUtils.h>
#include <ATen/WrapDimUtilsMulti.h>
#include <ATen/native/ReduceOpsUtils.h>
#include <ATen/native/Resize.h>
#include <ATen/native/TensorIterator.h>
#include <ATen/NamedTensorUtils.h>
#include <ATen/native/TensorDimApply.h>
#include <ATen/native/SharedReduceOps.h>
#include <ATen/core/grad_mode.h>

#include <c10/util/irange.h>
#include <c10/util/SmallBuffer.h>

#include <algorithm>
#include <functional>
#include <limits>
#include <numeric>
#include <vector>
#include <map>
#include <cmath>
#include <cfloat>
#include <type_traits>

namespace at {
namespace native {

// NOLINTNEXTLINE(cppcoreguidelines-avoid-non-const-global-variables)
DEFINE_DISPATCH(sum_stub);
// NOLINTNEXTLINE(cppcoreguidelines-avoid-non-const-global-variables)
DEFINE_DISPATCH(nansum_stub);
// NOLINTNEXTLINE(cppcoreguidelines-avoid-non-const-global-variables)
DEFINE_DISPATCH(std_var_stub);
// NOLINTNEXTLINE(cppcoreguidelines-avoid-non-const-global-variables)
DEFINE_DISPATCH(prod_stub);
// NOLINTNEXTLINE(cppcoreguidelines-avoid-non-const-global-variables)
DEFINE_DISPATCH(norm_stub);
// NOLINTNEXTLINE(cppcoreguidelines-avoid-non-const-global-variables)
DEFINE_DISPATCH(mean_stub);
// NOLINTNEXTLINE(cppcoreguidelines-avoid-non-const-global-variables)
DEFINE_DISPATCH(and_stub);
// NOLINTNEXTLINE(cppcoreguidelines-avoid-non-const-global-variables)
DEFINE_DISPATCH(or_stub);
// NOLINTNEXTLINE(cppcoreguidelines-avoid-non-const-global-variables)
DEFINE_DISPATCH(min_values_stub);
// NOLINTNEXTLINE(cppcoreguidelines-avoid-non-const-global-variables)
DEFINE_DISPATCH(max_values_stub);
// NOLINTNEXTLINE(cppcoreguidelines-avoid-non-const-global-variables)
DEFINE_DISPATCH(argmax_stub);
// NOLINTNEXTLINE(cppcoreguidelines-avoid-non-const-global-variables)
DEFINE_DISPATCH(argmin_stub);
// NOLINTNEXTLINE(cppcoreguidelines-avoid-non-const-global-variables)
DEFINE_DISPATCH(cumsum_stub);
// NOLINTNEXTLINE(cppcoreguidelines-avoid-non-const-global-variables)
DEFINE_DISPATCH(cumprod_stub);
// NOLINTNEXTLINE(cppcoreguidelines-avoid-non-const-global-variables)
DEFINE_DISPATCH(logcumsumexp_stub);

Tensor _logcumsumexp_cpu(const Tensor& self, int64_t dim) {
  Tensor result = at::empty_like(self, MemoryFormat::Contiguous);
  return _logcumsumexp_out_cpu(self, dim, result);
}

Tensor& _logcumsumexp_out_cpu(const Tensor& self, int64_t dim, Tensor& result) {
  logcumsumexp_stub(self.device().type(), result, self, dim);
  return result;
}

Tensor logcumsumexp(const Tensor& self, int64_t dim) {
  auto result = [&]() {
    NoNamesGuard guard;
    return at::_logcumsumexp(self, dim);
  }();
  namedinference::propagate_names(result, self);
  return result;
}

Tensor& logcumsumexp_out(const Tensor& self, int64_t dim, Tensor& result) {
  check_scalar_type_device_layout_equal(result, self);
  {
    NoNamesGuard guard;
    at::_logcumsumexp_out(result, self.toType(result.scalar_type()), dim);
  }
  namedinference::propagate_names(result, self);
  return result;
}

Tensor _cumsum_cpu(const Tensor& self, int64_t dim) {
  Tensor result = at::empty_like(self, MemoryFormat::Contiguous);
  cumsum_stub(self.device().type(), result, self, dim);
  return result;
}

Tensor& _cumsum_out_cpu(const Tensor& self, int64_t dim, Tensor& result) {
  cumsum_stub(self.device().type(), result, self, dim);
  return result;
}

Tensor cumsum(const Tensor& self, int64_t dim, c10::optional<ScalarType> dtype) {
  auto result = [&]() {
    NoNamesGuard guard;
    return at::_cumsum(integer_upcast(self, dtype), dim);
  }();
  namedinference::propagate_names(result, self);
  return result;
}

Tensor& cumsum_(Tensor& self, int64_t dim, c10::optional<ScalarType> dtype) {
  TORCH_CHECK(
          !dtype.has_value() || (self.scalar_type() == dtype.value()),
          "provided dtype must match the dtype of self tensor in cumsum. Got ",
          toString(self.scalar_type()),
          " and ",
          toString(dtype.value()),
          ".");

  return at::_cumsum_out(self, self, dim);
}

Tensor& cumsum_out(const Tensor& self, int64_t dim, c10::optional<ScalarType> dtype, Tensor& result) {
  // result type is favored over dtype; check that they match if provided (NumPy doesn't check)
  TORCH_CHECK(
      !dtype.has_value() || (result.scalar_type() == dtype.value()),
      "provided dtype must match dtype of result in cumsum. Got ",
      toString(result.scalar_type()),
      " and ",
      toString(dtype.value()),
      ".");
  {
    NoNamesGuard guard;
    at::_cumsum_out(result, self.toType(result.scalar_type()), dim);
  }
  namedinference::propagate_names(result, self);
  return result;
}

Tensor _cumprod_cpu(const Tensor& self, int64_t dim) {
  Tensor result = at::empty_like(self, MemoryFormat::Contiguous);
  cumprod_stub(self.device().type(), result, self, dim);
  return result;
}

Tensor& _cumprod_out_cpu(const Tensor& self, int64_t dim, Tensor& result) {
  cumprod_stub(self.device().type(), result, self, dim);
  return result;
}

Tensor cumprod(const Tensor& self, int64_t dim, c10::optional<ScalarType> dtype) {
  auto result = [&]() {
    NoNamesGuard guard;
    return at::_cumprod(integer_upcast(self, dtype), dim);
  }();
  namedinference::propagate_names(result, self);
  return result;
}

Tensor& cumprod_(Tensor& self, int64_t dim, c10::optional<ScalarType> dtype) {
    TORCH_CHECK(
            !dtype.has_value() || (self.scalar_type() == dtype.value()),
            "provided dtype must match the dtype of self tensor in cumprod. Got ",
            toString(self.scalar_type()),
            " and ",
            toString(dtype.value()),
            ".");

    return at::_cumprod_out(self, self, dim);
}

Tensor& cumprod_out(const Tensor& self, int64_t dim, c10::optional<ScalarType> dtype, Tensor& result) {
  // result type is favored over dtype; check that they match if provided (NumPy doesn't check)
  TORCH_CHECK(
      !dtype.has_value() || (result.scalar_type() == dtype.value()),
      "provided dtype must match dtype of result in cumprod. Got ",
      toString(result.scalar_type()),
      " and ",
      toString(dtype.value()),
      ".");
  {
    NoNamesGuard guard;
    at::_cumprod_out(result, self.toType(result.scalar_type()), dim);
  }
  namedinference::propagate_names(result, self);
  return result;
}

Tensor reversed_cumsum(const Tensor& w, int64_t dim) {
  /* Logically implements w.flip(dim).cumsum(dim).flip(dim) without copying. */
  const auto w_cumsum = w.cumsum(dim);
  const auto w_sum = w_cumsum.narrow(dim, -1, 1);
  return w_sum - w_cumsum + w;
}

Tensor cumprod_backward(const Tensor& grad, const Tensor& input, int64_t dim, const Tensor& output) {
  /*
    We show here how to derive an O(n) gradient formula for
    abitrary inputs. It follows via a basic application of the
    chain rule together with a number of observations for different
    cases. We assume that x is an n-dimensional vector and y = cumprod(x).
    In the actual implementation we will need to play a bit with masks
    to be able to implement the formulas deduced here for tensors.

    We will first deduce the formula for the case when
    x[i] != 0 for 1 <= i <= n.

    For F : R^n -> R the cost function (we will look at the complex case later),
    we have

    dF / dx_k = sum_j (dF / dy_j) * (dy_j / dx_k)   (1)

    The term dF / dy_j is just grad_output[j] (assuming again
    everything is one-dimensional).

    The term (dy_j / dx_k) is easilly seen to be

    if j >= k
      dy_j / dx_k = prod_{1 <= i <= j, i != k} x_i
    else:
      dy_j / dx_k = 0

    Note that the indicator (j>=k) can be taken out
    by replacing the sum in (1) with a sum from
    k <= j <= n.

    Thus,
    dF / dx_k = sum_{k <= j <= n} grad_output[j] * (dy_j / dx_k)

    with
    dy_j / dx_k = prod_{1 <= i <= j, i != k} x_i     (2)

    Note that this last term is just the cumulative product
    with k omitted. Thus, if x_k (the input) is nonzero, we can
    just express this as

    dy_j / dx_k = (prod_{1 <= i <= j} x_i) / x_k
                = y_j / x_k

    So therefore,

    dF / dx_k = sum_{k <= j <= n} grad_output[j] * y_j / x_k

    This formula just makes sense when input[i] != 0 for every i.

    Assume now that there exists at least a zero in the input.
    Denote by z1 the first element 1 <= z1 <= n with input[z1] = 0
    and z2 the second element z1 < z2 <= n with input[z2] = 0,
    (or z2 = n if there is just one zero in input)

    We have three cases.

    k > z1:
    Looking at (2), we see that dy_j / dx_k = 0, for j >= k, as these terms
    all include a x_{z1} which is zero. As such, dF / dx_k = 0 in this case

    k < z1:
    Reasoning as in the previous case, we see that for these elements we have that

    dF / dx_k = sum_{k <= j < z1} grad_output[j] * (dy_j / dx_k)

    as the terms of the sum for j in z1 <= j <= n are all zero

    k = z1:
    Similar to the case k < z1, we have that

    dF / dx_z1 = sum_{z1 <= j < z2} grad_output[j] * (dy_j / dx_z1)

    This case has a subtlety though. To compute (dy_j / dx_z1), we cannot use the formula

    dy_j / dx_z1 = y_j / x_z1

    as, y_j = x_z1 = 0 for j >= z1. We need to compute it with the formula for its derivative,
    that is:

    dy_j / dx_z1 = prod(x[:z1]) * (grad_output[z1] + sum(grad_output[z1+1:z2] * cumprod(x[z1+1:z2])))

    When the imputs are complex, this is map is holomorphic. As such, to compute
    its backwards is just the conjugate of the usual backwards. This simplifies to
    conjugating the input. We may also reuse the output as, since the map is holomorphic,
    cumprod(input.conj()) = cumprod(input).conj()
  */

  if (input.numel() <= 1) {
    return grad;
  }
  dim = at::maybe_wrap_dim(dim, input.dim());
  const int64_t dim_size = input.size(dim);
  if (dim_size == 1) {
    return grad;
  }

  // To enable complex support.
  // From this line on `input_conj` and output_conj`
  // are interchangeable with `input` and `output`.
  auto input_conj = input.conj();
  auto output_conj = output.conj();

  const auto w = output_conj * grad;
  const auto is_zero = input == 0;
  if (!(is_zero.any().item<uint8_t>())) {
    return reversed_cumsum(w, dim).div(input_conj);
  }

  // If we are not computing a second order gradient, we can use an
  // O(n) implementation. The derivative of this implementation is _not_
  // the second derivative of cumprod. As such, we fallback to a less efficient
  // O(n^2) implementation when at::GradMode::is_enabled().
  Tensor grad_input = at::zeros(input.sizes(), grad.options());
  if (!at::GradMode::is_enabled()) {
    // n.b. This could probably be implemented much faster with a kernel

    // From here on we need to use some mask gymnastics to
    // account for the tensorial dimensions
    // We do a cumsum of the zeros along the dimension.
    // For a vector is_zero = [False, True, False, True, False]
    // we would have cumsum = [0, 1, 1, 2, 2]
    // As such we have (in python code for simplicity)
    // The mask for the range [0, z1):
    // cumsum == 0
    // The indices of the first zero z1 and zeros when
    // there is no first zero:
    // indices = (cumsum == 1).max(dim, keepdim=True).indices
    // The mask for the first zero:
    // zeros_like(indices).scatter_(dim, indices, 1.) & cumsum == 1
    // Note that the logic_and with cumsum == 1 accounts
    // for the case when there is no first zero
    const auto cumsum = is_zero.cumsum(dim);

    // case k < z1
    // select everything before the first zero [0, z1)
    auto mask = cumsum == 0;
    // equiv to grad_input[mask] = deriv[grad]
    grad_input.masked_scatter_(mask,
        reversed_cumsum(w.masked_fill(~mask, 0.), dim).div_(input_conj).masked_select(mask));
    // select everything from the first zero to the second zero [z1, z2)
    mask = cumsum == 1;

    // case k = z1
    // We start by select the first zero [z1]
    // We locate the indices of the first zero using the max function
    // We then go from the indices to a mask index_fill_
    // When there is no zero in the slice, max will return the index 0.
    // To account for this, we need to do an intersection with mask,
    // which is true in the range [z1, z2)
    const auto first_zero_index = std::get<1>(mask.max(dim, /*keepdim*/ true));
    const auto first_zero_mask = at::zeros_like(mask)
                                  .scatter_(dim, first_zero_index, /*src*/ 1)
                                  .logical_and_(mask);

    // select everything between the first zero and the second zero (z1, z2)
    mask &= ~first_zero_mask;
    // here we compute
    // dy_j / dx_z1 = sum(cumprod(input[z1+1:z2] * grad[z1+1:z2])) * prod(output[z1-1])
    // relu_() necessary as gather does not support negative indices
    // finally, we do grad_input[z1] = dy_j / dx_z1
    grad_input.masked_scatter_(first_zero_mask,
                               input_conj.masked_fill(~mask, 1.).cumprod(dim)
                                    .mul_(grad.masked_fill(cumsum != 1, 0.))
                                    .sum(dim, /*keepdim*/true)
                                    .mul_(at::gather(output_conj, dim, (first_zero_index - 1).relu_())
                                          .masked_fill_(first_zero_index == 0, 1.))
                                    .masked_select(first_zero_mask));
  } else { // GradMode::enabled()
    /*
    If the input is nonzero, we need to calculate the dy_j / dx_k
    by using the formula (2), called in the code omitted_products.

    The way the code calculates it is simply by noting that

    prod_{1 <= i <= j, i != k} x_i
        = (prod_{1 <= i <= k} x_i) * (prod_{k + 1 <= i <= j} x_i)

    the first term is calculated as prods_until_k, which since
    doesn't depend in j is easy to vectorize.

    The second term (indexed by j) is the cumulative product of
    x_{k+1}, x_{k+2}, ..., x_n, and it's named in the code
    prods_from_k_pkus_1, and it's calculated as a cumprod.

    In order to vectorize this properly, we need to add to
    omitted_products the dimensions where k > j, and therefore
    dy_j / dx_k = 0, which is done right after the assert.
    */

    auto ones_size = input.sizes().vec();
    ones_size[dim] = 1;
    const Tensor ones = at::ones({1}, grad.options()).expand(ones_size);
    Tensor prods_from_k_plus_1;
    Tensor omitted_products;
    for (const auto k : c10::irange(dim_size)) {
      if (k == 0) {
        prods_from_k_plus_1 = at::cumprod(input_conj.slice(dim, k + 1), dim);
        omitted_products = at::cat({ones, prods_from_k_plus_1}, dim);
      } else if (k == dim_size - 1) {
        const Tensor prods_until_k = at::prod(input_conj.slice(dim, 0, k), dim, true);
        omitted_products = prods_until_k;
      } else {
        const Tensor prods_until_k = at::prod(input_conj.slice(dim, 0, k), dim, true);
        prods_from_k_plus_1 = at::cumprod(input_conj.slice(dim, k+1), dim);
        omitted_products = prods_until_k.expand_as(prods_from_k_plus_1) * prods_from_k_plus_1;
        omitted_products = at::cat({prods_until_k, omitted_products}, dim);
      }

      // At this point omitted_products is the same size
      // as input, except on the dimension dim where it's
      // dim_size - k
      TORCH_CHECK(omitted_products.size(dim) == dim_size - k);

      grad_input.select(dim, k).copy_(
          at::sum(grad.slice(dim, k) * omitted_products,dim));
    }
  }
  return grad_input;
}

// Implement std::is_nan<IntegralType> for MSVC.
namespace {
#ifdef _MSC_VER
template<typename T>
inline typename std::enable_if<std::is_integral<T>::value, bool>::type isnan_(T x) {
  return false;
}
template<typename T>
inline typename std::enable_if<!std::is_integral<T>::value, bool>::type isnan_(T x) {
  return std::isnan(x);
}
#else
template<typename T>
inline bool isnan_(T x) {
  return std::isnan(x);
}
#endif
}

template<typename T1, typename T2, typename Operation>
void cummax_cummin_helper(const T1* self_data, T1* values_data, T2* indices_data,
          int self_dim_size, int self_stride, int values_stride, int indices_stride) {
      Operation op;
      T1 out = self_data[0];
      int idx = 0;
      for(int i = 0; i < self_dim_size; i++) {
        T1 curr_elem = self_data[i*self_stride];
        if(isnan_(curr_elem) || (!isnan_(out) && op(curr_elem, out))) {
            out = self_data[i*self_stride];
            idx = i;
        }
        values_data[i*values_stride] = out;
        indices_data[i*indices_stride] = idx;
      }
}

void cummax_helper_cpu(const Tensor& self, Tensor& values, Tensor& indices, int64_t dim) {
  AT_DISPATCH_ALL_TYPES_AND(at::ScalarType::Bool,
    self.scalar_type(), "cummax_cpu",
    [&] {
      at::native::tensor_dim_apply3<scalar_t, int64_t>(self, values, indices, dim, cummax_cummin_helper<scalar_t, int64_t, std::greater_equal<scalar_t>>);
    });
}

std::tuple<Tensor&, Tensor&> cummax_out(const Tensor& self, int64_t dim, Tensor& values, Tensor& indices) {
  check_scalar_type_device_layout_equal(values, self);
  check_scalar_type_device_layout_equal(indices, at::empty({0}, self.options().dtype(at::kLong)));
  {
    NoNamesGuard guard;
    at::native::resize_output(values, self.sizes());
    at::native::resize_output(indices, self.sizes());
    if(self.dim() == 0) {
      values.fill_(self);
      indices.fill_(0);
    } else if(self.numel() != 0) {
      dim = maybe_wrap_dim(dim, self.dim());
      at::_cummax_helper(self, values, indices, dim);
    }
  }
  namedinference::propagate_names(values, self);
  namedinference::propagate_names(indices, self);
  return std::forward_as_tuple(values, indices);
}

std::tuple<Tensor, Tensor> cummax(const Tensor& self, int64_t dim) {
  auto values = at::empty(self.sizes(), self.options());
  auto indices = at::empty(self.sizes(), self.options().dtype(at::kLong));
  at::cummax_out(values, indices, self, dim);
  return std::make_tuple(values, indices);
}

void cummin_helper_cpu(const Tensor& self, Tensor& values, Tensor& indices, int64_t dim) {
  AT_DISPATCH_ALL_TYPES_AND(at::ScalarType::Bool,
    self.scalar_type(), "cummin_cpu",
    [&] {
      at::native::tensor_dim_apply3<scalar_t, int64_t>(self, values, indices, dim, cummax_cummin_helper<scalar_t, int64_t, std::less_equal<scalar_t>>);
    });
}

std::tuple<Tensor&, Tensor&> cummin_out(const Tensor& self, int64_t dim, Tensor& values, Tensor& indices) {
  check_scalar_type_device_layout_equal(values, self);
  check_scalar_type_device_layout_equal(indices, at::empty({0}, self.options().dtype(at::kLong)));
  {
    NoNamesGuard guard;
    at::native::resize_output(values, self.sizes());
    at::native::resize_output(indices, self.sizes());
    if(self.dim() == 0) {
      values.fill_(self);
      indices.fill_(0);
    } else if(self.numel() != 0) {
      dim = maybe_wrap_dim(dim, self.dim());
      at::_cummin_helper(self, values, indices, dim);
    }
  }
  namedinference::propagate_names(values, self);
  namedinference::propagate_names(indices, self);
  return std::forward_as_tuple(values, indices);
}

std::tuple<Tensor, Tensor> cummin(const Tensor& self, int64_t dim) {
  auto values = at::empty(self.sizes(), self.options());
  auto indices = at::empty(self.sizes(), self.options().dtype(at::kLong));
  at::cummin_out(values, indices, self, dim);
  return std::make_tuple(values, indices);
}

Tensor cummaxmin_backward(const Tensor& grad, const Tensor& input, const Tensor& indices, int64_t dim) {
  if (input.numel() == 0) {
    return input;
  }
  auto result = at::zeros(input.sizes(), input.options());
  return result.scatter_add_(dim, indices, grad);
}

static Tensor prepend_append_on_dim(const Tensor& self, const c10::optional<Tensor>& prepend, const c10::optional<Tensor>& append, int64_t dim) {
  // Helper for diff that handles prepending and appending when at least one is present
  TORCH_INTERNAL_ASSERT(prepend.has_value() || append.has_value(), "either prepend or append must be have value");
  if (!prepend.has_value() && append.has_value()) {
    return at::cat({self, append.value()}, dim);
  } else if (prepend.has_value() && !append.has_value()) {
    return at::cat({prepend.value(), self}, dim);
  } else {
    return at::cat({prepend.value(), self, append.value()}, dim);
  }
}

static inline void diff_check_compatible_shape(const Tensor& self, const c10::optional<Tensor>&other, int64_t dim) {
  // Helper for diff that checks whether the shape of the tensor to prepend or append
  // is compatible with that of input
  if (other.has_value()) {
    int64_t wrapped_dim = maybe_wrap_dim(dim, self.dim(), false);

    TORCH_CHECK(
        other.value().dim() == self.dim(),
        "diff expects prepend or append to be the same dimension as input");

    for (int i = 0; i < other.value().dim(); i++) {
      TORCH_CHECK(
          other.value().size(i) == self.size(i) || i == wrapped_dim,
          "diff expects the shape of tensor to prepend or append to match that of"
          " input except along the differencing dimension;"
          " input.size(", i, ") = ", self.size(i), ", but got"
          " tensor.size(", i, ") = ", other.value().size(i));
    }
  }
}

static inline void diff_check(const Tensor& self, int64_t n, int64_t dim, const c10::optional<Tensor>&prepend, const c10::optional<Tensor>& append) {
  // Helper for diff that checks whether its parameters are valid
  TORCH_CHECK(
      n == 1,
      "diff only supports n = 1 currently. Please file an issue at"
      " https://github.com/pytorch/pytorch/issues/new?assignees=&labels=&template=feature-request.md"
      " if your use case requires supporting higher-order differences");

  TORCH_CHECK(
      self.dim() >= 1,
      "diff expects input to be at least one-dimensional");

  diff_check_compatible_shape(self, prepend, dim);
  diff_check_compatible_shape(self, append, dim);
}

static inline Tensor diff_helper(const Tensor& self, int64_t n, int64_t dim) {
  auto out_len = self.size(dim) - 1;
  if (self.dtype() == at::kBool) {
    return at::logical_xor(at::narrow(self, dim, 1, out_len), at::narrow(self, dim, 0, out_len));
  }
  return at::narrow(self, dim, 1, out_len) - at::narrow(self, dim, 0, out_len);
}

Tensor diff(const Tensor& self, int64_t n, int64_t dim, const c10::optional<Tensor>& prepend, const c10::optional<Tensor>& append) {
  diff_check(self, n, dim, prepend, append);
  if (!prepend.has_value() && !append.has_value()) {
    return diff_helper(self, n, dim);
  } else {
    auto a = prepend_append_on_dim(self, prepend, append, dim);
    return diff_helper(a, n, dim);
  }
}

static inline Tensor& diff_out_helper(const Tensor& self, int64_t n, int64_t dim, Tensor& result) {
  auto out_len = self.size(dim) - 1;
  if (self.dtype() == at::kBool) {
    return at::logical_xor_out(result, at::narrow(self, dim, 1, out_len), at::narrow(self, dim, 0, out_len));
  }
  return at::sub_out(result, at::narrow(self, dim, 1, out_len), at::narrow(self, dim, 0, out_len));
}

Tensor& diff_out(const Tensor& self, int64_t n, int64_t dim, const c10::optional<Tensor>& prepend, const c10::optional<Tensor>& append, Tensor& result) {
  diff_check(self, n, dim, prepend, append);
  if (!prepend.has_value() && !append.has_value()) {
    return diff_out_helper(self, n, dim, result);
  } else {
    auto a = prepend_append_on_dim(self, prepend, append, dim);
    return diff_out_helper(a, n, dim, result);
  }
}

void pre_check_gradient(const Tensor& self, c10::optional<int64_t> spacing_size, c10::optional<IntArrayRef> dim,  int64_t edge_order) {
  // Helper for gradient function to make sure input data satisfies prerequisites
  TORCH_CHECK(self.scalar_type() != ScalarType::Byte, "torch.gradient does not support uint8 input.");
  if (spacing_size.has_value() && !dim.has_value()) {
    TORCH_CHECK(spacing_size.value() == 1 || spacing_size.value() == self.dim(), "torch.gradient expected spacing to be unspecified, a scalar or a list of length ", self.dim(), "but got a list of length ", spacing_size.value());
  }
  if (spacing_size.has_value() && dim.has_value()) {
    TORCH_CHECK(spacing_size.value() == dim.value().size(), "torch.gradient expected spacing to be unspecified, a scalar or it's spacing and dim arguments to have the same length, but got a spacing argument of length ", spacing_size.value(), " and a dim argument of length ", dim.value().size(), "." );
  }
  // See discussion : https://github.com/pytorch/pytorch/issues/56036
  TORCH_CHECK(edge_order == 1, "torch.gradient only supports edge_order=1 currently. To request support for more edge_orders please file an issue here : https://github.com/pytorch/pytorch/issues/new?assignees=&labels=&template=feature-request.md");
  if (dim.has_value()) {
    // The following function get called to check whether dim argument satisfies prerequisites.
    // The output of the function is not used for the computation of gradient.
    dim_list_to_bitset(dim.value(), self.dim());
  }
}

std::vector<Tensor> gradient_helper(const Tensor& self, TensorList coordinates, IntArrayRef dim, int64_t edge_order) {
  for (const auto i : c10::irange(coordinates.size())) {
    TORCH_CHECK(self.device() == coordinates[i].device(), "torch.gradient expected each tensor to be on the same device, but got devices ", self.device(), " and ", coordinates[i].device(), "!");
  }

  std::vector<Tensor> result;
  for (const auto i : c10::irange(dim.size())) {
    TORCH_CHECK( coordinates[i].dim() == 1, "torch.gradient expected each element of spacing to have one dimension, but got an element with ", coordinates[i].dim(), " dimensions!");
    int64_t direction = maybe_wrap_dim(dim[i], self.dim());
    std::vector<int64_t> shape(self.dim(),1);
    shape[ direction ] = -1;

    auto ax_dx = coordinates[i].diff(1,0);
    auto dx1 = at::slice(ax_dx, 0, 0, -1);
    auto dx2 = at::slice(ax_dx, 0, 1);
    auto a = (   -dx2    / (dx1*(dx1+dx2)) ).reshape(shape);
    auto b = ( (dx2-dx1) / (dx1*dx2)       ).reshape(shape);
    auto c = (    dx1    / (dx2*(dx1+dx2)) ).reshape(shape);

    auto center  = a*at::slice(self, direction, 0, -2) + b*at::slice(self, direction , 1, -1) + c*at::slice(self, direction ,2);
    auto prepend = (at::slice(self, direction, 1, 2  ) - at::slice(self, direction, 0, 1   )) / ax_dx[0]  ;
    auto append  = (at::slice(self, direction, -1    ) - at::slice(self, direction, -2, -1 )) / ax_dx[-1] ;
    result.emplace_back(prepend_append_on_dim(center, prepend, append, direction));
  }
  return result;
}

std::vector<Tensor> gradient_helper_float(const Tensor& self, ArrayRef<Scalar> spacing, IntArrayRef dim, int64_t edge_order) {
  std::vector<Tensor> result;
  for (const auto i : c10::irange(dim.size())) {
      int64_t direction = maybe_wrap_dim(dim[i], self.dim());
      auto ax_dx = spacing[i];
      auto center  = (at::slice(self,direction, 2   ) - at::slice(self, direction, 0, -2 ) ) / ax_dx;
      auto prepend = (at::slice(self,direction, 1, 2) - at::slice(self, direction, 0, 1  ) ) / ax_dx  ;
      auto append  = (at::slice(self,direction, -1  ) - at::slice(self, direction, -2, -1) ) / ax_dx ;
      result.emplace_back(prepend_append_on_dim(center/2, prepend, append, direction));
  }
  return result;
}

std::vector<int64_t> gradient_dim_preprocess(const Tensor& self, c10::optional<int64_t> dim) {
  // if gradient dim is provided as an integer, then we need to compute gradient only on this direction.
  // Moreover, if it's not provided at all, then we are interested in gradient for all directions.
  // Finally, if dim is provided as vector of ints, then it is not expected to be called by this function.
  if (dim.has_value()) {
    return std::vector<int64_t>{dim.value()};
  }

  std::vector<int64_t> axis(self.dim());
  std::iota(axis.begin(), axis.end(), 0);
  return axis;
}

std::vector<Tensor> gradient(const Tensor& self, TensorList coordinates, IntArrayRef dim, int64_t edge_order) {
    pre_check_gradient(self,
                       c10::optional<int64_t>(coordinates.size()),
                       c10::optional<IntArrayRef>(dim),
                       edge_order);
    return gradient_helper(self, coordinates, dim, edge_order);
}

std::vector<Tensor> gradient(const Tensor& self, TensorList coordinates, c10::optional<int64_t> dim, int64_t edge_order) {
  const auto processed_dim = gradient_dim_preprocess(self, dim);
  pre_check_gradient(self,
                     c10::optional<int64_t>(coordinates.size()),
                     dim.has_value() ? c10::optional<IntArrayRef>(processed_dim) : c10::nullopt,
                     edge_order);
  return gradient_helper(self, coordinates, processed_dim, edge_order);
}

std::vector<Tensor> gradient(const Tensor& self, c10::ArrayRef<Scalar> spacing, IntArrayRef dim, int64_t edge_order) {
  pre_check_gradient(self,
                     c10::optional<int64_t>(spacing.size()),
                     c10::optional<IntArrayRef>(dim),
                     edge_order);
  return gradient_helper_float(self, spacing, dim, edge_order);
}

std::vector<Tensor> gradient(const Tensor& self, ArrayRef<Scalar> spacing, c10::optional<int64_t> dim, int64_t edge_order) {
  const auto processed_dim = gradient_dim_preprocess(self, dim);
  pre_check_gradient(self,
                     c10::optional<int64_t>(spacing.size()),
                     dim.has_value() ? c10::optional<IntArrayRef>(processed_dim) : c10::nullopt,
                     edge_order);
  return gradient_helper_float(self, spacing, processed_dim, edge_order);
}

std::vector<Tensor> gradient(const Tensor& self, const Scalar& unit_size, IntArrayRef dim, int64_t edge_order) {
  // When spacing is given as scalar, while dim is given as IntArrayRef, scalar value need to
  // be taken as unit size at every given dimension element of - dim.
  std::vector<Scalar> spacing(dim.size(), unit_size);
  pre_check_gradient(self,
                     c10::optional<int64_t>(spacing.size()),
                     c10::optional<IntArrayRef>(dim),
                     edge_order);
  return gradient_helper_float(self, spacing, dim, edge_order);
}

std::vector<Tensor> gradient(const Tensor& self, const c10::optional<Scalar>& unit_size, c10::optional<int64_t> dim, int64_t edge_order) {
  const auto processed_dim = gradient_dim_preprocess(self, dim);
  // When unit_size not provided, it is always assumed to be equal to 1.
  // When dim has integer value it implies we are looking for gradient in the specific direction, however when
  // it is not provided, it means we are interested to find gradient in all directions.
  std::vector<Scalar> spacing(dim.has_value() ? 1 : self.dim(),
                              unit_size.has_value() ? unit_size.value() : 1.0) ;
  pre_check_gradient(self,
                     unit_size.has_value() ?  c10::optional<int64_t>(spacing.size()) : c10::nullopt,
                     dim.has_value() ? c10::optional<IntArrayRef>(processed_dim) : c10::nullopt,
                     edge_order);
  return gradient_helper_float(self, spacing, processed_dim, edge_order);
}

std::vector<Tensor> gradient(const Tensor& self, IntArrayRef dim, int64_t edge_order) {
  std::vector<Scalar> spacing(dim.size(), 1.0) ;
  pre_check_gradient(self,
                     c10::optional<int64_t>(spacing.size()),
                     c10::optional<IntArrayRef>(dim),
                     edge_order);
  return gradient_helper_float(self, spacing, dim, edge_order);
}

// ALL REDUCE #################################################################

inline ScalarType get_dtype_from_result(Tensor& result, optional<ScalarType> dtype) {
  TORCH_CHECK(result.defined(), "Cannot create a new tensor inside a reduction op. You likely tried to call an operator with an out argument but the out argument was an undefined tensor.");
  if (dtype.has_value()) {
    return dtype.value();
  } else {
    return result.scalar_type();
  }
}

inline ScalarType get_dtype_from_self(const Tensor& self, optional<ScalarType> dtype,
                            bool promote_integers) {
  if (dtype.has_value()) {
    return dtype.value();
  }
  ScalarType src_type = self.scalar_type();
  if (promote_integers && at::isIntegralType(src_type, /*includeBool=*/true)) {
    return kLong;
  }
  return src_type;
}

Tensor& sum_out(const Tensor& self, IntArrayRef dim,
                       bool keepdim, optional<ScalarType> opt_dtype, Tensor& result) {
  ScalarType dtype = get_dtype_from_result(result, opt_dtype);
  auto iter = make_reduction("sum", result, self, dim, keepdim, dtype);
  if (iter.numel() == 0) {
    result.zero_();
  } else {
    sum_stub(iter.device_type(), iter);
  }
  return result;
}

Tensor sum(const Tensor &self, c10::optional<ScalarType> dtype) {
  return at::native::sum(self, std::vector<int64_t>{}, false, dtype);
}

Tensor sum(const Tensor& self, IntArrayRef dim, bool keepdim, c10::optional<ScalarType> opt_dtype) {
  ScalarType dtype = get_dtype_from_self(self, opt_dtype, true);
  Tensor result = create_reduction_result(self, dim, keepdim, dtype);
  return at::native::sum_out(self, dim, keepdim, dtype, result);
}

Tensor sum(const Tensor& self, DimnameList dim, bool keepdim, c10::optional<ScalarType> dtype) {
  return at::sum(self, dimnames_to_positions(self, dim), keepdim, dtype);
}

Tensor& sum_out(const Tensor& self, DimnameList dim,
                bool keepdim, optional<ScalarType> opt_dtype, Tensor& result) {
  return at::sum_out(result, self, dimnames_to_positions(self, dim), keepdim, opt_dtype);
}

Tensor& nansum_out(const Tensor& self, IntArrayRef dim,
                       bool keepdim, optional<ScalarType> opt_dtype, Tensor& result) {
  TORCH_CHECK(!c10::isComplexType(self.scalar_type()), "nansum does not support complex inputs");
  // For integral types, use existing sum as
  // integral types don't have `Nan`.
  if (c10::isIntegralType(self.scalar_type(), true)){
    return at::sum_out(result, self, dim, keepdim, opt_dtype);
  }

  ScalarType dtype = get_dtype_from_result(result, opt_dtype);
  auto iter = make_reduction("nansum", result, self, dim, keepdim, dtype);
  if (iter.numel() == 0) {
    result = result.zero_();
  } else {
    nansum_stub(iter.device_type(), iter);
  }
  return result;
}

Tensor nansum(const Tensor &self, c10::optional<ScalarType> dtype) {
  return at::native::nansum(self, std::vector<int64_t>{}, false, dtype);
}

Tensor nansum(const Tensor& self, IntArrayRef dim, bool keepdim, c10::optional<ScalarType> opt_dtype) {
  ScalarType dtype = get_dtype_from_self(self, opt_dtype, true);
  Tensor result = create_reduction_result(self, dim, keepdim, dtype);
  return at::native::nansum_out(self, dim, keepdim, dtype, result);
}

static Tensor& prod_out_impl(Tensor& result, const Tensor& self, IntArrayRef dim,
                        bool keepdim, c10::optional<ScalarType> opt_dtype) {
  ScalarType dtype = get_dtype_from_result(result, opt_dtype);
  auto iter = make_reduction("prod", result, self, dim, keepdim, dtype);
  if (iter.numel() == 0) {
    result.fill_(1);
  } else {
    prod_stub(iter.device_type(), iter);
  }
  return result;
}

// NOTE: this could be implemented via diag and sum, but this has perf problems,
// see https://github.com/pytorch/pytorch/pull/47305,
Tensor trace_cpu(const Tensor& self) {
  Tensor result;
  // Returns the ScalarType of the self tensor if the tensor is non integral type
  // In the case, self is an integer type tensor, at::kLong is return since promote_integers
  // is set to true
  ScalarType dtype = get_dtype_from_self(self, c10::nullopt, true);
  result = at::empty({}, self.options().dtype(dtype));
  AT_DISPATCH_ALL_TYPES_AND_COMPLEX(self.scalar_type(), "trace", [&] {
    using accscalar_t = at::acc_type<scalar_t, false>;
    accscalar_t sum = 0;
    const auto* t_data = self.data_ptr<scalar_t>();

    int64_t t_stride_0, t_stride_1, t_diag_size;

    TORCH_CHECK(self.dim() == 2, "trace: expected a matrix, but got tensor with dim ", self.dim());

    t_stride_0 = self.stride(0);
    t_stride_1 = self.stride(1);

    t_diag_size = std::min(self.size(0), self.size(1));
    for (int64_t i = 0; i < t_diag_size; i++) {
      sum += t_data[i * (t_stride_0 + t_stride_1)];
    }

    c10::guts::if_constexpr<std::is_integral<accscalar_t>::value>(
      // all integer types get promoted to kLong
      [&] (auto _) { *result.data_ptr<int64_t>() = _(sum); },  // then-case, invalid for non-integral types
      [&] (auto _) { *result.data_ptr<scalar_t>() = _(sum); }  // else-case, invalid for integral types
    );
  });

  return result;
}

Tensor prod(const Tensor& self, int64_t dim, bool keepdim, c10::optional<ScalarType> opt_dtype) {
  ScalarType dtype = get_dtype_from_self(self, opt_dtype, true);
  Tensor result = create_reduction_result(self, dim, keepdim, dtype);
  native::prod_out_impl(result, self, dim, keepdim, dtype);
  return result;
}

Tensor prod(const Tensor &self, c10::optional<ScalarType> opt_dtype) {
  ScalarType dtype = get_dtype_from_self(self, opt_dtype, true);
  Tensor result = create_reduction_result(self, {}, false, dtype);
  return at::native::prod_out_impl(result, self, {}, false, dtype);
}

Tensor& prod_out(const Tensor& self, int64_t dim, bool keepdim, c10::optional<ScalarType> dtype, Tensor& result) {
  return at::native::prod_out_impl(result, self, dim, keepdim, dtype);
}

Tensor prod(const Tensor& self, Dimname dim, bool keepdim, c10::optional<ScalarType> dtype) {
  return at::prod(self, dimname_to_position(self, dim), keepdim, dtype);
}

Tensor& prod_out(const Tensor& self, Dimname dim,
                 bool keepdim, optional<ScalarType> opt_dtype, Tensor& result) {
  return at::prod_out(result, self, dimname_to_position(self, dim), keepdim, opt_dtype);
}

Tensor &mean_out_cpu_gpu(const Tensor &self, IntArrayRef dim,
                 bool keepdim, c10::optional<ScalarType> opt_dtype, Tensor &result) {
  ScalarType scalarType = opt_dtype.has_value() ? opt_dtype.value() : self.scalar_type();
  TORCH_CHECK(
      at::isFloatingType(scalarType) || at::isComplexType(scalarType),
      "Can only calculate the mean of floating types. Got ",
      toString(scalarType),
      " instead.");
  ScalarType dtype = get_dtype_from_result(result, opt_dtype);
  // TODO: the TensorIterator reduction implementation of mean
  // (mean_kernel_impl()) is unvectorized and leads to very poor performance
  // for production workloads. Once that's fixed, the following code can be used
  // in lieu of the sum + divide implementation below.
  if (self.device().is_cpu()) {
    int64_t dim_prod = 1;
    if (dim.size() == 0 || self.ndimension() == 0) {
      dim_prod = self.numel();
    } else {
      for (auto d : dim) {
        dim_prod *= self.size(d);
      }
    }
    at::sum_out(result, self, dim, keepdim, dtype).div_(dim_prod);
    return result;
  }

  auto iter = make_reduction("mean", result, self, dim, keepdim, dtype);
  if (iter.numel() == 0) {
    result.fill_(std::numeric_limits<double>::quiet_NaN());
  } else {
    mean_stub(iter.device_type(), iter);
  }
  return result;
}

Tensor mean_cpu_gpu(const Tensor &self, optional<ScalarType> dtype) {
  return at::native::mean_cpu_gpu(self, IntArrayRef{}, false, dtype);
}

Tensor mean_cpu_gpu(const Tensor& self, IntArrayRef dim, bool keepdim, optional<ScalarType> opt_dtype) {
  ScalarType dtype = get_dtype_from_self(self, opt_dtype, true);
  Tensor result = create_reduction_result(self, dim, keepdim, dtype);
  return at::native::mean_out_cpu_gpu(self, dim, keepdim, dtype, result);
}

Tensor mean(const Tensor& self, DimnameList dim, bool keepdim, optional<ScalarType> dtype) {
  return at::mean(self, dimnames_to_positions(self, dim), keepdim, dtype);
}

Tensor& mean_out(const Tensor& self, DimnameList dim,
                 bool keepdim, c10::optional<ScalarType> opt_dtype, Tensor& result) {
  return at::mean_out(result, self, dimnames_to_positions(self, dim), keepdim, opt_dtype);
}

static Tensor squeeze_multiple(const Tensor& self, IntArrayRef dims) {
  int ndims = self.sizes().size();
  auto dims_to_squeeze = at::dim_list_to_bitset(dims, ndims);
  Tensor result = self;
  for (int i = ndims - 1; i >= 0; --i) {
    if (dims_to_squeeze[i]) {
      result = result.squeeze(i);
    }
  }
  return result;
}

static Tensor& logsumexp_out_impl(Tensor& result, const Tensor& self, IntArrayRef dims, bool keepdim) {
  // can't take max of empty tensor
  if (self.numel() != 0) {
    auto maxes = at::amax(self, dims, true);
    auto maxes_squeezed = (keepdim ? maxes : squeeze_multiple(maxes, dims));
    maxes_squeezed.masked_fill_(maxes_squeezed.abs() == INFINITY, 0);
    at::sum_out(result, (self - maxes).exp_(), dims, keepdim);
    result.log_().add_(maxes_squeezed);
  } else {
    at::sum_out(result, at::exp(self), dims, keepdim);
    result.log_();
  }
  return result;
}

Tensor& logsumexp_out(const Tensor& self, IntArrayRef dims, bool keepdim, Tensor& result) {
  {
    NoNamesGuard guard;
    logsumexp_out_impl(result, self, dims, keepdim);
  }
  namedinference::propagate_names_for_reduction(result, self, dims, keepdim);
  return result;
}

Tensor logsumexp(const Tensor& self, IntArrayRef dims, bool keepdim) {
  Tensor result = at::empty({0}, self.options());
  return at::native::logsumexp_out(self, dims, keepdim, result);
}
Tensor logsumexp(const Tensor& self, DimnameList dims, bool keepdim) {
  return at::logsumexp(self, dimnames_to_positions(self, dims), keepdim);
}

Tensor& logsumexp_out(const Tensor& self, DimnameList dims, bool keepdim, Tensor& result) {
  return at::logsumexp_out(result, self, dimnames_to_positions(self, dims), keepdim);
}

static Tensor& norm_out(Tensor &result, const Tensor &self, const optional<Scalar>& opt_p,
                               IntArrayRef dim, bool keepdim, optional<ScalarType> opt_dtype) {
  auto p = opt_p.value_or(2.0).to<double>();
  TORCH_CHECK(self.device().is_cpu() || self.is_cuda(),
              "norm only supports CPU and CUDA device types, but got: ", self.device().type());
  TORCH_CHECK(self.layout() == Layout::Strided,
              "norm only supports strided layout, but got: ", self.layout());

  ScalarType in_dtype = opt_dtype.has_value() ? opt_dtype.value() : self.scalar_type();
  TORCH_CHECK(
      at::isFloatingType(in_dtype) || at::isComplexType(in_dtype),
      "Can only calculate the norm of floating point and complex dtypes. Got ",
      toString(in_dtype),
      " instead.");

  ScalarType out_dtype = result.defined() ? result.scalar_type() : (opt_dtype.has_value() ? opt_dtype.value() : toValueType(self.scalar_type()));

// omit in_dtype in the following call, to avoid make_reduction explicitly casting input to out_dtype
  auto iter = isComplexType(self.scalar_type()) ?
      make_reduction("norm", result, self, dim, keepdim, in_dtype, out_dtype) :
      make_reduction("norm", result, self, dim, keepdim, out_dtype);

  if (iter.numel() == 0) {
    result.zero_();
  } else {
    norm_stub(iter.device_type(), iter, p);
  }
  return result;
}

static inline Tensor _norm(const Tensor &self, const Scalar& p) {
  if (self.is_sparse()) {
    // Sparse tensors need a different implementation because their values
    // are accessed with a different API than strided tensors
    return at::native_norm(self, p);
  } else {
    TORCH_CHECK(self.device().is_cpu() || self.is_cuda(),
                "norm only supports CPU AND CUDA device type, got: ", self.device().type());
    TORCH_CHECK(self.layout() == Layout::Strided,
                "norm only supports strided layout, got: ", self.layout());
    TORCH_CHECK(at::isFloatingType(self.scalar_type()) || at::isComplexType(self.scalar_type()),
                "norm only supports floating-point dtypes");

    ScalarType dtype = toValueType(self.scalar_type());
    Tensor result = create_reduction_result(self, IntArrayRef{}, false, dtype);
    return at::native::norm_out(result, self, p, IntArrayRef{}, false, c10::nullopt);
  }
}

Tensor &norm_out(const Tensor& self, const optional<Scalar>& p, IntArrayRef dim, bool keepdim, ScalarType dtype, Tensor& result) {
  return at::native::norm_out(result, self, p, dim, keepdim, optional<ScalarType>(dtype));
}

Tensor &norm_out(const Tensor& self, const optional<Scalar>& p, IntArrayRef dim, bool keepdim, Tensor& result) {
  return at::native::norm_out(result, self, p, dim, keepdim, c10::nullopt);
}

static Tensor norm(const Tensor& self, const optional<Scalar>& p, IntArrayRef dim, bool keepdim,
            optional<ScalarType> opt_dtype) {
  if (self.is_sparse()) {
    // Sparse tensors need a different implementation because their values
    // are accessed with a different API than strided tensors
    return at::native_norm(self, p, dim, keepdim, opt_dtype);
  } else {
    ScalarType out_dtype = value_or_else(opt_dtype, [&] {return toValueType(self.scalar_type());});
    Tensor result = create_reduction_result(self, dim, keepdim, out_dtype);
    return at::native::norm_out(result, self, p, dim, keepdim, opt_dtype);
  }
}

Tensor norm(const Tensor& self, const optional<Scalar>& p, IntArrayRef dim, bool keepdim, ScalarType dtype) {
  return at::native::norm(self, p, dim, keepdim, optional<ScalarType>(dtype));
}

Tensor norm(const Tensor& self, const optional<Scalar>& p, ScalarType dtype) {
  return at::native::norm(self, p, IntArrayRef{}, false, optional<ScalarType>(dtype));
}

Tensor norm(const Tensor& self, const optional<Scalar>& p, IntArrayRef dim, bool keepdim) {
  return at::native::norm(self, p, dim, keepdim, c10::nullopt);
}

// leave it so we support sparse tensors
Tensor norm(const Tensor& self, const Scalar& p) {
  return at::native::_norm(self, p);
}

// Note [all, any : uint8 compatibility]:
// ~~~~~~~~~~~~~~~~~~~~~~~~~~~~~~~~~~~~~~~~
// For NumPy comptability, `all` and `any` return
// Tensor of dtype `bool`. However for compatibility reason,
// for `uint8`, they return Tensor of same dtype `uint8`.
// Reference: https://github.com/pytorch/pytorch/pull/47878#issuecomment-747108561
inline Tensor & _all(Tensor & result, TensorIterator & iter) {
  if (iter.numel() == 0) {
    result.fill_(1);
  } else {
    and_stub(iter.device_type(), iter);
  }

  return result;
}

Tensor all(const Tensor& self) {
  TORCH_CHECK(self.device().is_cpu() || self.is_cuda(),
              "all only supports CPU AND CUDA device type, got: ", self.device().type());
  TORCH_CHECK(self.layout() == Layout::Strided,
              "all only supports strided layout, got: ", self.layout());

  // Refer [all, any : uint8 compatibility]
  Tensor result;
  ScalarType out_dtype;
  if (self.scalar_type() == ScalarType::Byte){
    result = at::empty({0}, self.options());
    out_dtype = self.scalar_type();
  } else {
    result = at::empty({0}, self.options().dtype(kBool));
    out_dtype = ScalarType::Bool;
  }

  if (self.is_cuda()) {
    // As CUDA supports dynamic type casting, we use this overload of
    // `make_reduction`, which doesn't cast input to the result type i.e. kBool.,
    // otherwise we use the overload below which casts the input to kBool (which is
    // an extra operation).
    auto iter = make_reduction(
        "all", result, self, {}, false, self.scalar_type(), out_dtype);
    return _all(result, iter);
  }
  auto iter =
      make_reduction("all", result, self, {}, false, /*out_dtype=*/out_dtype);
  return _all(result, iter);
}

Tensor all(const Tensor& self, int64_t dim, bool keepdim) {
  // Refer [all, any : uint8 compatibility]
  Tensor result;
  if (self.scalar_type() == ScalarType::Byte){
    result = at::empty({0}, self.options());
  } else {
    result = at::empty({0}, self.options().dtype(kBool));
  }

  return at::native::all_out(self, dim, keepdim, result);
}

Tensor &all_out(const Tensor &self, int64_t dim, bool keepdim, Tensor &result) {
  TORCH_CHECK(self.device().is_cpu() || self.is_cuda(),
              "all only supports CPU AND CUDA device type, got: ", self.device().type());
  TORCH_CHECK(self.layout() == Layout::Strided,
              "all only supports strided layout, got: ", self.layout());
  // Refer [all, any : uint8 compatibility]
  TORCH_CHECK(result.scalar_type() == ScalarType::Bool || result.scalar_type() == ScalarType::Byte,
              "all only supports bool tensor for result, got: ", result.scalar_type());

  auto out_dtype = result.scalar_type();
  dim = maybe_wrap_dim(dim, self.dim());
  if (_dimreduce_return_trivial(result, self, 1, dim, keepdim)) {
    return result;
  } else {
    if (self.is_cuda()) {
      // As CUDA supports dynamic type casting, we use this overload of
      // `make_reduction`, which doesn't cast input to the result type i.e. kBool.,
      // otherwise we use the overload below which casts the input to kBool (which is
      // an extra operation).
      auto iter = make_reduction(
          "all", result, self, dim, keepdim, self.scalar_type(), out_dtype);
      return _all(result, iter);
    }
    auto iter =
        make_reduction("all", result, self, dim, keepdim, /*out_dtype=*/out_dtype);
    return _all(result, iter);
  }
}

inline Tensor & _any(Tensor & result, TensorIterator & iter) {
  if (iter.numel() == 0) {
    result.fill_(0);
  } else {
    or_stub(iter.device_type(), iter);
  }

  return result;
}

Tensor any(const Tensor& self) {
  TORCH_CHECK(self.device().is_cpu() || self.is_cuda(),
              "any only supports CPU AND CUDA device type, got: ", self.device().type());
  TORCH_CHECK(self.layout() == Layout::Strided || self.layout() == Layout::Sparse,
              "any only supports strided AND sparse layout, got: ", self.layout());

  // Refer [all, any : uint8 compatibility]
  Tensor result;
  ScalarType out_dtype;
  if (self.scalar_type() == ScalarType::Byte){
    result = at::empty({0}, self.options());
    out_dtype = self.scalar_type();
  } else {
    result = at::empty({0}, self.options().dtype(kBool));
    out_dtype = ScalarType::Bool;
  }

  if (self.is_cuda()) {
    // As CUDA supports dynamic type casting, we use this overload of
    // `make_reduction`, which doesn't cast input to the result type i.e. kBool.,
    // otherwise we use the overload below which casts the input to kBool (which is
    // an extra operation).
    auto iter = make_reduction(
        "any", result, self, {}, false, self.scalar_type(), out_dtype);
    return _any(result, iter);
  }
  auto iter =
      make_reduction("any", result, self, {}, false, /*out_dtype=*/out_dtype);
  return _any(result, iter);
}

Tensor any(const Tensor& self, int64_t dim, bool keepdim) {
  // Refer [all, any : uint8 compatibility]
  Tensor result;
  if (self.scalar_type() == ScalarType::Byte){
    result = at::empty({0}, self.options());
  } else {
    result = at::empty({0}, self.options().dtype(kBool));
  }

  return at::native::any_out(self, dim, keepdim, result);
}

Tensor &any_out(const Tensor &self, int64_t dim, bool keepdim, Tensor &result) {
  TORCH_CHECK(self.device().is_cpu() || self.is_cuda(),
              "any only supports CPU AND CUDA device type, got: ", self.device().type());
  TORCH_CHECK(self.layout() == Layout::Strided,
              "any only supports strided layout, got: ", self.layout());
  // Refer [all, any : uint8 compatibility]
  TORCH_CHECK(result.scalar_type() == ScalarType::Bool || result.scalar_type() == ScalarType::Byte,
              "any only supports bool tensor for result, got: ", result.scalar_type());

  auto out_dtype = result.scalar_type();
  dim = maybe_wrap_dim(dim, self.dim());
  if (_dimreduce_return_trivial(result, self, 0, dim, keepdim)) {
    return result;
  } else {
    if (self.is_cuda()) {
      // As CUDA supports dynamic type casting, we use this overload of
      // `make_reduction`, which doesn't cast input to the result type i.e. kBool.,
      // otherwise we use the overload below which casts the input to kBool (which is
      // an extra operation).
      auto iter = make_reduction(
          "any", result, self, dim, keepdim, self.scalar_type(), out_dtype);
      return _any(result, iter);
    }
    auto iter =
        make_reduction("any", result, self, dim, keepdim, /*out_dtype=*/out_dtype);
    return _any(result, iter);
  }
}

Tensor &amin_out(const Tensor& self, IntArrayRef dim, bool keepdim, Tensor& result) {
  TORCH_CHECK(self.scalar_type() == result.scalar_type(), "Expected the dtype for input and out to match, but got ",
              self.scalar_type(), " for input's dtype and ",  result.scalar_type(), " for out's dtype.");
  if (self.numel() == 0) {
    zero_numel_check_dims(self, dim, "amin()");
  }

  auto iter = make_reduction("amin", result, self, dim, keepdim, self.scalar_type());
  if (iter.numel() != 0) {
    min_values_stub(iter.device_type(), iter);
  }
  return result;
}

Tensor amin(const Tensor& self, IntArrayRef dim, bool keepdim) {
  Tensor result = at::empty({0}, self.options());
  return at::amin_out(result, self, dim, keepdim);
}

Tensor &amax_out(const Tensor& self, IntArrayRef dim, bool keepdim, Tensor& result) {
  TORCH_CHECK(self.scalar_type() == result.scalar_type(), "Expected the dtype for input and out to match, but got ",
              self.scalar_type(), " for input's dtype and ",  result.scalar_type(), " for out's dtype.");
  if (self.numel() == 0) {
    zero_numel_check_dims(self, dim, "amax()");
  }

  auto iter = make_reduction("amax", result, self, dim, keepdim, self.scalar_type());
  if (iter.numel() != 0) {
    max_values_stub(iter.device_type(), iter);
  }
  return result;
}

Tensor amax(const Tensor& self, IntArrayRef dim, bool keepdim) {
  Tensor result = at::empty({0}, self.options());
  return at::amax_out(result, self, dim, keepdim);
}

Tensor& argmax_out(const Tensor& self, c10::optional<int64_t> dim, bool keepdim, Tensor& result) {
  c10::MaybeOwned<Tensor> in;
  if (dim) {
    auto sizes = self.sizes();
    zero_numel_check_dims(self, dim.value(), "argmax()");

    auto wrap_dim = maybe_wrap_dim(dim.value(), self.dim());
    if (sizes[wrap_dim] == 1) {
      if (keepdim) {
        result = at::zeros(sizes, self.options().dtype(at::kLong));
      } else {
        auto sizes_vec = sizes.vec();
        sizes_vec.erase(sizes_vec.begin() + wrap_dim);
        result = at::zeros(sizes_vec, self.options().dtype(at::kLong));
      }
      return result;
    }
    in = c10::MaybeOwned<Tensor>::borrowed(self);
  } else {
    TORCH_CHECK_INDEX(self.numel() != 0, "argmax_out(): Expected reduction dim to be specified for input.numel() == 0.");
    in = c10::MaybeOwned<Tensor>::owned(self.reshape({-1}));
    keepdim = false;
  }
  auto itr = make_reduction("argmax", result, *in, dim.value_or(0), keepdim,
      self.scalar_type(), at::kLong);
  if (itr.numel() != 0) {
    argmax_stub(itr.device_type(), itr);
  }
  return result;
}

Tensor argmax(const Tensor& self, c10::optional<int64_t> dim, bool keepdims) {
  Tensor result = at::empty({0}, self.options().dtype(at::kLong));
  return at::native::argmax_out(self, dim, keepdims, result);
}

Tensor& argmin_out(const Tensor& self, c10::optional<int64_t> dim, bool keepdim, Tensor& result) {
  c10::MaybeOwned<Tensor> in;
  if (dim) {
    auto sizes = self.sizes();
    zero_numel_check_dims(self, dim.value(), "argmin()");

    auto wrap_dim = maybe_wrap_dim(dim.value(), self.dim());
    if (sizes[wrap_dim] == 1) {
      if (keepdim) {
        result = at::zeros(sizes, self.options().dtype(at::kLong));
      } else {
        auto sizes_vec = sizes.vec();
        sizes_vec.erase(sizes_vec.begin() + wrap_dim);
        result = at::zeros(sizes_vec, self.options().dtype(at::kLong));
      }
      return result;
    }
    in = c10::MaybeOwned<Tensor>::borrowed(self);
  } else {
    TORCH_CHECK_INDEX(self.numel() != 0, "argmin_out(): Expected reduction dim to be specified for input.numel() == 0.");
    in = c10::MaybeOwned<Tensor>::owned(self.reshape({-1}));
    keepdim = false;
  }
  auto itr = make_reduction("argmin", result, *in, dim.value_or(0), keepdim,
      self.scalar_type(), at::kLong);
  if (itr.numel() != 0) {
    argmin_stub(itr.device_type(), itr);
  }
  return result;
}

Tensor argmin(const Tensor& self, c10::optional<int64_t> dim, bool keepdims) {
  Tensor result = at::empty({0}, self.options().dtype(at::kLong));
  return at::native::argmin_out(self, dim, keepdims, result);
}

<<<<<<< HEAD
=======
static double std_var_all_cpu(const Tensor& self, int64_t correction, bool take_sqrt) {
  const auto dtype = self.scalar_type();
  TORCH_CHECK(dtype == kDouble || dtype == kFloat,
              "std_var_all: Unsupported dtype ", dtype);

  auto mean = self.mean().item<double>();
  auto iter = TensorIteratorConfig()
      .add_input(self)
      .build();

  auto reduction = [&](int64_t begin, int64_t end, double thread_sum) {
    AT_DISPATCH_FLOATING_TYPES(iter.common_dtype(), "std_var_all_cpu", [&] {
      iter.serial_for_each([&] (char** data, const int64_t* strides, int64_t size0, int64_t size1) {
        const double local_mean = mean;
        const int64_t inner_stride = strides[0];
        const int64_t outer_stride = strides[1];

        double local_sum = 0.0;
        for (int64_t i = 0; i < size1; ++i) {
          const char* row_ptr = data[0] + outer_stride * i;
          for (int64_t j = 0; j < size0; ++j) {
            const auto ptr = reinterpret_cast<const scalar_t*>(row_ptr + inner_stride * j);
            auto dx = (static_cast<double>(*ptr) - local_mean);
            local_sum += dx * dx;
          }
        }
        thread_sum += local_sum;
      }, {begin, end});
    });

    return thread_sum;
  };

  // ((x - mean)**2).sum()
  const double sum_dx2 = at::parallel_reduce(
      0, iter.numel(), at::internal::GRAIN_SIZE, 0.0, reduction, std::plus<>{});

  const auto var = [&] () __ubsan_ignore_float_divide_by_zero__ {
    return sum_dx2 / std::max(int64_t{0}, self.numel() - correction);
  }();
  const auto result = take_sqrt ? std::sqrt(var) : var;

  if (dtype == kFloat) {
    // Convert to infinity if out of range for a float.
    // Doing it now prevents checked_convert failing later
    return static_cast<float>(result);
  }
  return result;
}

>>>>>>> 1fc3576d
static Tensor& std_var_out(
    const char* fname, Tensor& result, const Tensor& self,
    c10::optional<IntArrayRef> dim, c10::optional<int64_t> correction_opt,
    bool keepdim, bool take_sqrt) {
  TORCH_CHECK(self.device().is_cpu() || self.device().is_cuda(),
              "std and var only supports tensors on a CPU or CUDA device, but got: ",
              self.device().type());
  TORCH_CHECK(self.layout() == Layout::Strided,
              "std and var only supports strided layout, got: ", self.layout());
  TORCH_CHECK(at::isFloatingType(self.scalar_type()) || at::isComplexType(self.scalar_type()),
              "std and var only support floating point and complex dtypes");

  if (at::isComplexType(self.scalar_type())) {
    // For complex, calculate variance of real and imaginary components
    // seperately then add to get overall variance.
    ScalarType dtype = c10::toValueType(get_dtype_from_result(result, {}));
    Tensor real_in = at::real(self);
    Tensor real_out = at::empty({0}, self.options().dtype(dtype));
    std_var_out(
        fname,
        real_out,
        real_in,
        dim,
        correction_opt,
        keepdim,
        /*take_sqrt=*/false);

    Tensor imag_in = at::imag(self);
    Tensor imag_out = at::empty({0}, self.options().dtype(dtype));
    std_var_out(
        fname,
        imag_out,
        imag_in,
        dim,
        correction_opt,
        keepdim,
        /*take_sqrt=*/false);

    at::add_out(result, real_out, imag_out);
    if (take_sqrt) {
      at::sqrt_out(result, result);
    }
    return result;
  }

  // Computation for floating point
  const auto correction = correction_opt.value_or(1);
  ScalarType dtype = get_dtype_from_result(result, {});
  auto iter = make_reduction(fname, result, self, dim, keepdim, dtype);

  if (iter.numel() == 0) {
    // Trivial reduction
    result.fill_(std::numeric_limits<double>::quiet_NaN());
    return result;
  } else if (
      result.numel() == 1 && iter.device_type() == kCPU &&
      iter.common_dtype() != kBFloat16 && iter.common_dtype() != kHalf) {
    // NOTE: CPU performance significantly regressed when attempting to port to
    // ATen,
<<<<<<< HEAD
    //   so all-reduce is still implemented in TH.
    //   See https://github.com/pytorch/pytorch/pull/43858.
    result.fill_(legacy::cpu::_th_std_var(self, correction, take_sqrt));
=======
    //   so all-reduce has a custom implementation.
    //   See https://github.com/pytorch/pytorch/pull/43858.
    result.fill_(std_var_all_cpu(self, correction, take_sqrt));
>>>>>>> 1fc3576d
  } else {
    std_var_stub(iter.device_type(), iter, correction, take_sqrt);
  }
  return result;
}

static std::tuple<Tensor&, Tensor&> std_var_mean_out(
    const char* fname, Tensor& result1, Tensor& result2, const Tensor& self,
    c10::optional<IntArrayRef> dim, c10::optional<int64_t> correction_opt,
    bool keepdim, bool take_sqrt) {
  AT_ASSERT(result1.defined() && result2.defined());
  TORCH_CHECK(self.device().is_cpu() || self.is_cuda(),
              fname, " only supports tensors on a CPU or CUDA device, got: ",
              self.device().type());
  TORCH_CHECK(self.layout() == Layout::Strided,
              fname, " only supports strided layout, got: ", self.layout());
  TORCH_CHECK(at::isFloatingType(self.scalar_type()) || at::isComplexType(self.scalar_type()),
              fname, " only support floating point and complex dtypes");
<<<<<<< HEAD
  TORCH_CHECK(result1.scalar_type() == result2.scalar_type(),
           "provided by result1 dtype must match dtype of result2. Got ",
           toString(result1.scalar_type()),
           " and ",
           toString(result2.scalar_type()),
           ".");
=======
  TORCH_CHECK(result1.scalar_type() == c10::toValueType(result2.scalar_type()),
              fname, " expected result1 to be real and match the precision of result2. Got ",
              result1.scalar_type(), " and ", result2.scalar_type(), ".");

>>>>>>> 1fc3576d
  if (at::isComplexType(self.scalar_type())) {
    // For complex, calculate for real and imaginary components seperately then combine as:
    // variance = var_real + var_imag
    // mean = mean_real + j * mean_imag
    ScalarType dtype = c10::toValueType(get_dtype_from_result(result1, {}));
    Tensor real_in = at::real(self);
    Tensor real_out_var = at::empty({0}, self.options().dtype(dtype));
    Tensor real_out_mean = at::empty({0}, self.options().dtype(dtype));
    std_var_mean_out(
        fname,
        real_out_var,
        real_out_mean,
        real_in,
        dim,
        correction_opt,
        keepdim,
        /*take_sqrt=*/false);

    Tensor imag_in = at::imag(self);
    Tensor imag_out_var = at::empty({0}, self.options().dtype(dtype));
    Tensor imag_out_mean = at::empty({0}, self.options().dtype(dtype));
    std_var_mean_out(
        fname,
        imag_out_var,
        imag_out_mean,
        imag_in,
        dim,
        correction_opt,
        keepdim,
        /*take_sqrt=*/false);

    at::add_out(result1, real_out_var, imag_out_var);
    if (take_sqrt) {
      at::sqrt_out(result1, result1);
    }
    at::complex_out(result2, real_out_mean, imag_out_mean);
    return std::tuple<Tensor&, Tensor&>(result1, result2);
<<<<<<< HEAD
=======
  }

  // Computation for floating point
  const auto correction = correction_opt.value_or(1);
  ScalarType dtype = get_dtype_from_result(result1, {});
  auto iter =
      make_reduction(fname, result1, result2, self, dim, keepdim, dtype);

  if (iter.numel() == 0) {
    // Trivial reduction
    result1.fill_(std::numeric_limits<double>::quiet_NaN());
    result2.fill_(std::numeric_limits<double>::quiet_NaN());
  } else {
    std_var_stub(iter.device_type(), iter, correction, take_sqrt);
>>>>>>> 1fc3576d
  }

<<<<<<< HEAD
  // Computation for floating point
  const auto correction = correction_opt.value_or(1);
  ScalarType dtype = get_dtype_from_result(result1, {});
  auto iter =
      make_reduction(fname, result1, result2, self, dim, keepdim, dtype);

  if (iter.numel() == 0) {
    // Trivial reduction
    result1.fill_(std::numeric_limits<double>::quiet_NaN());
    result2.fill_(std::numeric_limits<double>::quiet_NaN());
  } else {
    std_var_stub(iter.device_type(), iter, correction, take_sqrt);
  }
  return std::tuple<Tensor&, Tensor&>(result1, result2);
}

std::tuple<Tensor, Tensor> var_mean(
    const Tensor& self, IntArrayRef dim, bool unbiased, bool keepdim) {
  return at::var_mean(self, /*dim=*/c10::optional<IntArrayRef>(dim),
                      /*correction=*/int64_t{unbiased ? 1 : 0}, keepdim);
}

std::tuple<Tensor, Tensor> std_mean(
    const Tensor& self, IntArrayRef dim, bool unbiased, bool keepdim) {
  return at::std_mean(self, /*dim=*/c10::optional<IntArrayRef>(dim),
                      /*correction=*/int64_t{unbiased ? 1 : 0}, keepdim);
}

std::tuple<Tensor, Tensor> std_mean(const Tensor& self, bool unbiased) {
  return at::std_mean(
      self, /*dim=*/c10::nullopt, /*correction=*/int64_t{unbiased ? 1 : 0});
}

std::tuple<Tensor, Tensor> var_mean(const Tensor& self, bool unbiased) {
  return at::var_mean(
      self, /*dim=*/c10::nullopt, /*correction=*/int64_t{unbiased ? 1 : 0});
=======
std::tuple<Tensor, Tensor> var_mean(
    const Tensor& self, IntArrayRef dim, bool unbiased, bool keepdim) {
  return at::var_mean(self, /*dim=*/c10::optional<IntArrayRef>(dim),
                      /*correction=*/int64_t{unbiased ? 1 : 0}, keepdim);
}

std::tuple<Tensor, Tensor> std_mean(
    const Tensor& self, IntArrayRef dim, bool unbiased, bool keepdim) {
  return at::std_mean(self, /*dim=*/c10::optional<IntArrayRef>(dim),
                      /*correction=*/int64_t{unbiased ? 1 : 0}, keepdim);
}

std::tuple<Tensor, Tensor> std_mean(const Tensor& self, bool unbiased) {
  return at::std_mean(
      self, /*dim=*/c10::nullopt, /*correction=*/int64_t{unbiased ? 1 : 0});
}

std::tuple<Tensor, Tensor> var_mean(const Tensor& self, bool unbiased) {
  return at::var_mean(
      self, /*dim=*/c10::nullopt, /*correction=*/int64_t{unbiased ? 1 : 0});
}

std::tuple<Tensor&, Tensor&> var_mean_out(
    Tensor& result1, Tensor& result2, const Tensor& self, IntArrayRef dim,
    int64_t correction, bool keepdim) {
  return std_var_mean_out(
      "var_mean", result1, result2, self, dim, correction, keepdim, false);
}

static TensorOptions options_to_value_type(TensorOptions opts) {
  auto scalar_type = typeMetaToScalarType(opts.dtype());
  return opts.dtype(c10::toValueType(scalar_type));
>>>>>>> 1fc3576d
}

std::tuple<Tensor, Tensor> var_mean(
    const Tensor& self, c10::optional<IntArrayRef> dim,
    c10::optional<int64_t> correction, bool keepdim) {
<<<<<<< HEAD
  Tensor result1 = at::empty({0}, self.options());
=======
  Tensor result1 = at::empty({0}, options_to_value_type(self.options()));
>>>>>>> 1fc3576d
  Tensor result2 = at::empty({0}, self.options());
  return std_var_mean_out(
      "var_mean", result1, result2, self, dim, correction, keepdim, false);
}

std::tuple<Tensor, Tensor> std_mean(
    const Tensor& self, c10::optional<IntArrayRef> dim,
    c10::optional<int64_t> correction, bool keepdim) {
<<<<<<< HEAD
  Tensor result1 = at::empty({0}, self.options());
=======
  Tensor result1 = at::empty({0}, options_to_value_type(self.options()));
>>>>>>> 1fc3576d
  Tensor result2 = at::empty({0}, self.options());
  return std_var_mean_out(
      "std_mean", result1, result2, self, dim, correction, keepdim, true);
}

Tensor var(const Tensor& self, bool unbiased) {
  return at::var(
      self, /*dim=*/c10::nullopt, /*correction=*/int64_t{unbiased ? 1 : 0});
}

Tensor var(const Tensor& self, IntArrayRef dim, bool unbiased, bool keepdim) {
  return at::var(self, /*dim=*/c10::optional<IntArrayRef>(dim),
                 /*correction=*/int64_t{unbiased ? 1 : 0}, keepdim);
}

Tensor& var_out(const Tensor& self, IntArrayRef dim, bool unbiased, bool keepdim, Tensor& result) {
  return at::var_out(result, self, /*dim=*/c10::optional<IntArrayRef>(dim),
                     /*correction=*/int64_t{unbiased ? 1 : 0}, keepdim);
}

Tensor std(const Tensor& self, bool unbiased) {
  return at::std(
      self, /*dim=*/c10::nullopt, /*correction=*/int64_t{unbiased ? 1 : 0});
<<<<<<< HEAD
}

Tensor std(const Tensor& self, IntArrayRef dim, bool unbiased, bool keepdim) {
  return at::std(self, /*dim=*/c10::optional<IntArrayRef>(dim),
                 /*correction=*/int64_t{unbiased ? 1 : 0}, keepdim);
}

Tensor& std_out(const Tensor& self, IntArrayRef dim, bool unbiased, bool keepdim, Tensor& result) {
  return at::std_out(result, self, /*dim=*/c10::optional<IntArrayRef>(dim),
                     /*correction=*/int64_t{unbiased ? 1 : 0}, keepdim);
}

Tensor std(const Tensor& self, c10::optional<IntArrayRef> dim,
           c10::optional<int64_t> correction, bool keepdim) {
  Tensor result = at::empty({0}, self.options());
  return std_var_out("std", result, self, dim, correction, keepdim, true);
}

=======
}

Tensor std(const Tensor& self, IntArrayRef dim, bool unbiased, bool keepdim) {
  return at::std(self, /*dim=*/c10::optional<IntArrayRef>(dim),
                 /*correction=*/int64_t{unbiased ? 1 : 0}, keepdim);
}

Tensor& std_out(const Tensor& self, IntArrayRef dim, bool unbiased, bool keepdim, Tensor& result) {
  return at::std_out(result, self, /*dim=*/c10::optional<IntArrayRef>(dim),
                     /*correction=*/int64_t{unbiased ? 1 : 0}, keepdim);
}

Tensor std(const Tensor& self, c10::optional<IntArrayRef> dim,
           c10::optional<int64_t> correction, bool keepdim) {
  Tensor result = at::empty({0}, options_to_value_type(self.options()));
  return std_var_out("std", result, self, dim, correction, keepdim, true);
}

>>>>>>> 1fc3576d
Tensor& std_out(
    const Tensor& self, c10::optional<IntArrayRef> dim,
    c10::optional<int64_t> correction, bool keepdim, Tensor& result) {
  return std_var_out("std", result, self, dim, correction, keepdim, true);
}

Tensor& var_out(
    const Tensor& self, c10::optional<IntArrayRef> dim,
    c10::optional<int64_t> correction, bool keepdim, Tensor& result) {
  return std_var_out("var", result, self, dim, correction, keepdim, false);
}

Tensor var(
    const Tensor& self, c10::optional<IntArrayRef> dim,
    c10::optional<int64_t> correction, bool keepdim) {
<<<<<<< HEAD
  Tensor result = at::empty({0}, self.options());
=======
  Tensor result = at::empty({0}, options_to_value_type(self.options()));
>>>>>>> 1fc3576d
  return std_var_out("var", result, self, dim, correction, keepdim, false);
}

Tensor std(const Tensor& self, DimnameList dim, bool unbiased, bool keepdim) {
  return at::std(self, dimnames_to_positions(self, dim), unbiased, keepdim);
}

Tensor& std_out(const Tensor& self, DimnameList dim, bool unbiased, bool keepdim, Tensor& result) {
  return at::std_out(result, self, dimnames_to_positions(self, dim), unbiased, keepdim);
}

Tensor var(const Tensor& self, DimnameList dim, bool unbiased, bool keepdim) {
  return at::var(self, dimnames_to_positions(self, dim), unbiased, keepdim);
}

Tensor& var_out(const Tensor& self, DimnameList dim, bool unbiased, bool keepdim, Tensor& result) {
  return at::var_out(
      result, self, dimnames_to_positions(self, dim), unbiased, keepdim);
}

std::tuple<Tensor,Tensor> var_mean(const Tensor& self, DimnameList dim, bool unbiased, bool keepdim) {
  return at::var_mean(self, dimnames_to_positions(self, dim), unbiased, keepdim);
}

std::tuple<Tensor,Tensor> std_mean(const Tensor& self, DimnameList dim, bool unbiased, bool keepdim) {
  return at::std_mean(self, dimnames_to_positions(self, dim), unbiased, keepdim);
}

Tensor std(const Tensor& self, DimnameList dim, c10::optional<int64_t> correction, bool keepdim) {
  return at::std(self, dimnames_to_positions(self, dim), correction, keepdim);
}

Tensor& std_out(const Tensor& self, DimnameList dim, c10::optional<int64_t> correction,
                bool keepdim, Tensor& result) {
  return at::std_out(result, self, dimnames_to_positions(self, dim), correction, keepdim);
}

Tensor var(const Tensor& self, DimnameList dim, c10::optional<int64_t> correction, bool keepdim) {
  return at::var(self, dimnames_to_positions(self, dim), correction, keepdim);
}

Tensor& var_out(const Tensor& self, DimnameList dim, c10::optional<int64_t> correction,
                bool keepdim, Tensor& result) {
  return at::var_out(
      result, self, dimnames_to_positions(self, dim), correction, keepdim);
}

std::tuple<Tensor,Tensor> var_mean(const Tensor& self, DimnameList dim,
                                   c10::optional<int64_t> correction, bool keepdim) {
  return at::var_mean(self, dimnames_to_positions(self, dim), correction, keepdim);
}

std::tuple<Tensor,Tensor> std_mean(const Tensor& self, DimnameList dim,
                                   c10::optional<int64_t> correction, bool keepdim) {
  return at::std_mean(self, dimnames_to_positions(self, dim), correction, keepdim);
}

Tensor& norm_out(const Tensor& self, const optional<Scalar>& p, DimnameList dim, bool keepdim, ScalarType dtype, Tensor& result) {
  return at::norm_out(result, self, p, dimnames_to_positions(self, dim), keepdim, dtype);
}

Tensor& norm_out(const Tensor& self, const optional<Scalar>& p, DimnameList dim, bool keepdim, Tensor& result) {
  return at::norm_out(result, self, p, dimnames_to_positions(self, dim), keepdim);
}

Tensor norm(const Tensor& self, const optional<Scalar>& p, DimnameList dim, bool keepdim, ScalarType dtype) {
  return at::norm(self, p, dimnames_to_positions(self, dim), keepdim, dtype);
}

Tensor norm(const Tensor& self, const optional<Scalar>& p, DimnameList dim, bool keepdim) {
  return at::norm(self, p, dimnames_to_positions(self, dim), keepdim);
}

Tensor any(const Tensor& self, Dimname dim, bool keepdim) {
  reportNYIDimnameOverload("any");
}
Tensor& any_out(const Tensor &self, Dimname dim, bool keepdim, Tensor& result) {
  reportNYIDimnameOverload("any");
}
Tensor all(const Tensor& self, Dimname dim, bool keepdim) {
  reportNYIDimnameOverload("all");
}
Tensor& all_out(const Tensor &self, Dimname dim, bool keepdim, Tensor& result) {
  reportNYIDimnameOverload("all");
}
Tensor logcumsumexp(const Tensor& self, Dimname dim) {
  return at::logcumsumexp(self, dimname_to_position(self, dim));
}
Tensor& logcumsumexp_out(const Tensor& self, Dimname dim, Tensor& result) {
  return at::logcumsumexp_out(result, self, dimname_to_position(self, dim));
}
Tensor cumsum(const Tensor& self, Dimname dim, c10::optional<ScalarType> dtype) {
  return at::cumsum(self, dimname_to_position(self, dim), dtype);
}
Tensor& cumsum_(Tensor& self, Dimname dim, c10::optional<ScalarType> dtype) {
    return native::cumsum_(self, dimname_to_position(self, dim), dtype);
}
Tensor& cumsum_out(const Tensor& self, Dimname dim, c10::optional<ScalarType> dtype, Tensor& result) {
  return at::cumsum_out(result, self, dimname_to_position(self, dim), dtype);
}
Tensor cumprod(const Tensor& self, Dimname dim, c10::optional<ScalarType> dtype) {
  return at::cumprod(self, dimname_to_position(self, dim), dtype);
}
Tensor& cumprod_(Tensor& self, Dimname dim, c10::optional<ScalarType> dtype) {
    return native::cumprod_(self, dimname_to_position(self, dim), dtype);
}
Tensor& cumprod_out(const Tensor& self, Dimname dim, c10::optional<ScalarType> dtype, Tensor& result) {
  return at::cumprod_out(result, self, dimname_to_position(self, dim), dtype);
}
std::tuple<Tensor, Tensor> cummax(const Tensor& self, Dimname dim) {
  return at::cummax(self, dimname_to_position(self, dim));
}
std::tuple<Tensor&, Tensor&> cummax_out(const Tensor& self, Dimname dim, Tensor& values, Tensor& indices) {
  return at::cummax_out(values, indices, self, dimname_to_position(self, dim));
}
std::tuple<Tensor, Tensor> cummin(const Tensor& self, Dimname dim) {
  return at::cummin(self, dimname_to_position(self, dim));
}
std::tuple<Tensor&, Tensor&> cummin_out(const Tensor& self, Dimname dim, Tensor& values, Tensor& indices) {
  return at::cummin_out(values, indices, self, dimname_to_position(self, dim));
}

Tensor dist(const Tensor &self, const Tensor& other, const Scalar& p){
  return at::norm(self - other, p);
}

bool cpu_equal(const Tensor& self, const Tensor& other) {
  if (!at::namedinference::are_names_equal(
        self.unsafeGetTensorImpl(), other.unsafeGetTensorImpl())) {
    return false;
  }
  at::NoNamesGuard guard;
  TORCH_CHECK(self.device() == other.device(), "Cannot compare two tensors on "
              "different devices. Got: ", self.device(), " and ", other.device());
  TORCH_CHECK(self.dtype() == other.dtype(),
              "Expected object of scalar type ", self.dtype(), " but got scalar type ",
              other.dtype(), " for argument 'other'");
  if (!self.is_same_size(other)) {
    return false;
  }
  std::atomic<bool> result{true};
  auto iter = TensorIteratorConfig()
    .add_input(self)
    .add_input(other)
    .allow_cpu_scalars(true)
    .promote_inputs_to_common_dtype(true)
    .build();

  AT_DISPATCH_ALL_TYPES_AND_COMPLEX_AND3(kBool, kBFloat16, kHalf, iter.input_dtype(), "equal_cpu", [&] {
    iter.for_each([&](char** data, const int64_t *strides, int64_t dim_size) {
      if (!result) {
          return;
      }
      char* self_data = data[0];
      char* other_data = data[1];
      for (int64_t i = 0; i < dim_size; ++i) {
        if (*((scalar_t*)self_data) != *((scalar_t*)other_data)) {
          result = false;
          return;
        }
        self_data += strides[0];
        other_data += strides[1];
      }
    });
  });
  return result.load();
}

// max(dim), min(dim), topk(dim), mode(dim), are examples of reduction
// functions that select values. value_selecting_reduction_backward is the
// backward function for those operators; it propagates the grad to the
// specific value locations referred to at `indices`.
Tensor value_selecting_reduction_backward(const Tensor& grad, int64_t dim, const Tensor& indices, IntArrayRef sizes, bool keepdim) {
  if (!keepdim && sizes.size() > 0) {
    auto grad_ = grad.unsqueeze(dim);
    auto indices_ = indices.unsqueeze(dim);
    return at::zeros(sizes, grad_.options()).scatter_(dim, indices_, grad_);
  }
  return at::zeros(sizes, grad.options()).scatter_(dim, indices, grad);
}

}} // namespace at::native<|MERGE_RESOLUTION|>--- conflicted
+++ resolved
@@ -1381,8 +1381,6 @@
   return at::native::argmin_out(self, dim, keepdims, result);
 }
 
-<<<<<<< HEAD
-=======
 static double std_var_all_cpu(const Tensor& self, int64_t correction, bool take_sqrt) {
   const auto dtype = self.scalar_type();
   TORCH_CHECK(dtype == kDouble || dtype == kFloat,
@@ -1433,7 +1431,6 @@
   return result;
 }
 
->>>>>>> 1fc3576d
 static Tensor& std_var_out(
     const char* fname, Tensor& result, const Tensor& self,
     c10::optional<IntArrayRef> dim, c10::optional<int64_t> correction_opt,
@@ -1493,15 +1490,9 @@
       iter.common_dtype() != kBFloat16 && iter.common_dtype() != kHalf) {
     // NOTE: CPU performance significantly regressed when attempting to port to
     // ATen,
-<<<<<<< HEAD
-    //   so all-reduce is still implemented in TH.
-    //   See https://github.com/pytorch/pytorch/pull/43858.
-    result.fill_(legacy::cpu::_th_std_var(self, correction, take_sqrt));
-=======
     //   so all-reduce has a custom implementation.
     //   See https://github.com/pytorch/pytorch/pull/43858.
     result.fill_(std_var_all_cpu(self, correction, take_sqrt));
->>>>>>> 1fc3576d
   } else {
     std_var_stub(iter.device_type(), iter, correction, take_sqrt);
   }
@@ -1520,19 +1511,10 @@
               fname, " only supports strided layout, got: ", self.layout());
   TORCH_CHECK(at::isFloatingType(self.scalar_type()) || at::isComplexType(self.scalar_type()),
               fname, " only support floating point and complex dtypes");
-<<<<<<< HEAD
-  TORCH_CHECK(result1.scalar_type() == result2.scalar_type(),
-           "provided by result1 dtype must match dtype of result2. Got ",
-           toString(result1.scalar_type()),
-           " and ",
-           toString(result2.scalar_type()),
-           ".");
-=======
   TORCH_CHECK(result1.scalar_type() == c10::toValueType(result2.scalar_type()),
               fname, " expected result1 to be real and match the precision of result2. Got ",
               result1.scalar_type(), " and ", result2.scalar_type(), ".");
 
->>>>>>> 1fc3576d
   if (at::isComplexType(self.scalar_type())) {
     // For complex, calculate for real and imaginary components seperately then combine as:
     // variance = var_real + var_imag
@@ -1570,8 +1552,6 @@
     }
     at::complex_out(result2, real_out_mean, imag_out_mean);
     return std::tuple<Tensor&, Tensor&>(result1, result2);
-<<<<<<< HEAD
-=======
   }
 
   // Computation for floating point
@@ -1586,47 +1566,10 @@
     result2.fill_(std::numeric_limits<double>::quiet_NaN());
   } else {
     std_var_stub(iter.device_type(), iter, correction, take_sqrt);
->>>>>>> 1fc3576d
-  }
-
-<<<<<<< HEAD
-  // Computation for floating point
-  const auto correction = correction_opt.value_or(1);
-  ScalarType dtype = get_dtype_from_result(result1, {});
-  auto iter =
-      make_reduction(fname, result1, result2, self, dim, keepdim, dtype);
-
-  if (iter.numel() == 0) {
-    // Trivial reduction
-    result1.fill_(std::numeric_limits<double>::quiet_NaN());
-    result2.fill_(std::numeric_limits<double>::quiet_NaN());
-  } else {
-    std_var_stub(iter.device_type(), iter, correction, take_sqrt);
   }
   return std::tuple<Tensor&, Tensor&>(result1, result2);
 }
 
-std::tuple<Tensor, Tensor> var_mean(
-    const Tensor& self, IntArrayRef dim, bool unbiased, bool keepdim) {
-  return at::var_mean(self, /*dim=*/c10::optional<IntArrayRef>(dim),
-                      /*correction=*/int64_t{unbiased ? 1 : 0}, keepdim);
-}
-
-std::tuple<Tensor, Tensor> std_mean(
-    const Tensor& self, IntArrayRef dim, bool unbiased, bool keepdim) {
-  return at::std_mean(self, /*dim=*/c10::optional<IntArrayRef>(dim),
-                      /*correction=*/int64_t{unbiased ? 1 : 0}, keepdim);
-}
-
-std::tuple<Tensor, Tensor> std_mean(const Tensor& self, bool unbiased) {
-  return at::std_mean(
-      self, /*dim=*/c10::nullopt, /*correction=*/int64_t{unbiased ? 1 : 0});
-}
-
-std::tuple<Tensor, Tensor> var_mean(const Tensor& self, bool unbiased) {
-  return at::var_mean(
-      self, /*dim=*/c10::nullopt, /*correction=*/int64_t{unbiased ? 1 : 0});
-=======
 std::tuple<Tensor, Tensor> var_mean(
     const Tensor& self, IntArrayRef dim, bool unbiased, bool keepdim) {
   return at::var_mean(self, /*dim=*/c10::optional<IntArrayRef>(dim),
@@ -1659,17 +1602,12 @@
 static TensorOptions options_to_value_type(TensorOptions opts) {
   auto scalar_type = typeMetaToScalarType(opts.dtype());
   return opts.dtype(c10::toValueType(scalar_type));
->>>>>>> 1fc3576d
 }
 
 std::tuple<Tensor, Tensor> var_mean(
     const Tensor& self, c10::optional<IntArrayRef> dim,
     c10::optional<int64_t> correction, bool keepdim) {
-<<<<<<< HEAD
-  Tensor result1 = at::empty({0}, self.options());
-=======
   Tensor result1 = at::empty({0}, options_to_value_type(self.options()));
->>>>>>> 1fc3576d
   Tensor result2 = at::empty({0}, self.options());
   return std_var_mean_out(
       "var_mean", result1, result2, self, dim, correction, keepdim, false);
@@ -1678,11 +1616,7 @@
 std::tuple<Tensor, Tensor> std_mean(
     const Tensor& self, c10::optional<IntArrayRef> dim,
     c10::optional<int64_t> correction, bool keepdim) {
-<<<<<<< HEAD
-  Tensor result1 = at::empty({0}, self.options());
-=======
   Tensor result1 = at::empty({0}, options_to_value_type(self.options()));
->>>>>>> 1fc3576d
   Tensor result2 = at::empty({0}, self.options());
   return std_var_mean_out(
       "std_mean", result1, result2, self, dim, correction, keepdim, true);
@@ -1706,26 +1640,6 @@
 Tensor std(const Tensor& self, bool unbiased) {
   return at::std(
       self, /*dim=*/c10::nullopt, /*correction=*/int64_t{unbiased ? 1 : 0});
-<<<<<<< HEAD
-}
-
-Tensor std(const Tensor& self, IntArrayRef dim, bool unbiased, bool keepdim) {
-  return at::std(self, /*dim=*/c10::optional<IntArrayRef>(dim),
-                 /*correction=*/int64_t{unbiased ? 1 : 0}, keepdim);
-}
-
-Tensor& std_out(const Tensor& self, IntArrayRef dim, bool unbiased, bool keepdim, Tensor& result) {
-  return at::std_out(result, self, /*dim=*/c10::optional<IntArrayRef>(dim),
-                     /*correction=*/int64_t{unbiased ? 1 : 0}, keepdim);
-}
-
-Tensor std(const Tensor& self, c10::optional<IntArrayRef> dim,
-           c10::optional<int64_t> correction, bool keepdim) {
-  Tensor result = at::empty({0}, self.options());
-  return std_var_out("std", result, self, dim, correction, keepdim, true);
-}
-
-=======
 }
 
 Tensor std(const Tensor& self, IntArrayRef dim, bool unbiased, bool keepdim) {
@@ -1744,7 +1658,6 @@
   return std_var_out("std", result, self, dim, correction, keepdim, true);
 }
 
->>>>>>> 1fc3576d
 Tensor& std_out(
     const Tensor& self, c10::optional<IntArrayRef> dim,
     c10::optional<int64_t> correction, bool keepdim, Tensor& result) {
@@ -1760,11 +1673,7 @@
 Tensor var(
     const Tensor& self, c10::optional<IntArrayRef> dim,
     c10::optional<int64_t> correction, bool keepdim) {
-<<<<<<< HEAD
-  Tensor result = at::empty({0}, self.options());
-=======
   Tensor result = at::empty({0}, options_to_value_type(self.options()));
->>>>>>> 1fc3576d
   return std_var_out("var", result, self, dim, correction, keepdim, false);
 }
 
