// #define TORCH_ASSERT_ONLY_METHOD_OPERATORS
#include <ATen/ATen.h>
#include <ATen/core/Tensor.h>
#include <c10/util/Optional.h>
#include <ATen/quantized/Quantizer.h>
#include <ATen/Dispatch.h>
#include <ATen/Parallel.h>
#include <ATen/TensorOperators.h>

#ifndef AT_PER_OPERATOR_HEADERS
#include <ATen/Functions.h>
#include <ATen/NativeFunctions.h>
#else
#include <ATen/ops/_autocast_to_full_precision_native.h>
#include <ATen/ops/_autocast_to_reduced_precision_native.h>
#include <ATen/ops/_convert_indices_from_coo_to_csr.h>
#include <ATen/ops/_convert_indices_from_coo_to_csr_native.h>
#include <ATen/ops/_convert_indices_from_csr_to_coo.h>
#include <ATen/ops/_convert_indices_from_csr_to_coo_native.h>
#include <ATen/ops/_sparse_bsc_tensor_unsafe_native.h>
#include <ATen/ops/_sparse_bsr_tensor_unsafe_native.h>
#include <ATen/ops/_sparse_compressed_tensor_unsafe_native.h>
#include <ATen/ops/_sparse_coo_tensor_unsafe_native.h>
#include <ATen/ops/_sparse_csc_tensor_unsafe_native.h>
#include <ATen/ops/_sparse_csr_tensor_unsafe_native.h>
#include <ATen/ops/_to_copy.h>
#include <ATen/ops/_to_copy_native.h>
#include <ATen/ops/_to_cpu_native.h>
#include <ATen/ops/_to_dense_native.h>
#include <ATen/ops/arange_native.h>
#include <ATen/ops/empty.h>
#include <ATen/ops/empty_like.h>
#include <ATen/ops/empty_quantized.h>
#include <ATen/ops/empty_strided.h>
#include <ATen/ops/empty_strided_native.h>
#include <ATen/ops/to_dense_backward_native.h>
#include <ATen/ops/to_dense_native.h>
#include <ATen/ops/to_mkldnn_backward_native.h>
#include <ATen/ops/to_native.h>
#include <ATen/ops/to_sparse_bsc_native.h>
#include <ATen/ops/to_sparse_bsr_native.h>
#include <ATen/ops/to_sparse_csc_native.h>
#include <ATen/ops/to_sparse_csr_native.h>
#include <ATen/ops/to_sparse_native.h>
#include <ATen/ops/view_native.h>
#include <ATen/ops/zeros.h>
#endif

#include <ATen/SparseCsrTensorUtils.h>
#include <ATen/SparseTensorUtils.h>
#include <ATen/core/ATen_fwd.h>
#include <ATen/native/IndexingUtils.h>
#include <ATen/native/NonSymbolicBC.h>
#include <c10/core/impl/DeviceGuardImplInterface.h>
#include <numeric>

namespace at {
namespace native {

namespace {
// dense_to_sparse_{csr,bsr,csc,bsc} common helpers

// Preparation fo the N-D dense -> sparse compressed conversion.
// The N-D input is converted to 3-D (single batch dim) where we check that the
// product of batch dims is nonzero and for each batch the sparse matrix
// contained within has the same number of non-zero elements.
// The batches are joined along the compressed axis. The generation of indices
// for this matrix can be performed in a single step followed by a single step
// conversion to restore the batch dimension.
void dense_to_sparse_compressed_prepare_check_mask_values_batched(
    const Layout& target_layout,
    Tensor& values,
    Tensor& mask,
    const int64_t& n_batch_dim) {
  if (n_batch_dim > 1) {
    // For inputs with more than 1 batch dim we flatten them out.
    // Input shape (b0, b1 ..., bn, r, c) -> (b0 * b1 * ... * bn, r ,c)
    values = values.flatten(0, n_batch_dim - 1);
    mask = mask.flatten(0, n_batch_dim - 1);
  }

  // For informative messaging form the name of the function
  // to_sparse_{csr,csc,bsr,bsc}.
  TORCH_CHECK(
      mask.size(0) > 0,
      "to_sparse_",
      // We want the message to match the function name so generate the
      // lowercase acronym for the layout
      sparse_csr::layoutToString(target_layout, false, true),
      ": Expected product of batch dimensions to be non-zero.");

  // Compute the number of non-zero elements in the first batch, expand to full
  // size
  auto nse_per_batch = mask.select(0, 0).sum().expand(mask.size(0));
  TORCH_CHECK(
      mask.sum({-2, -1}).equal(nse_per_batch),
      "Expect the same number of specified elements per batch.");

  // We need to join batches into a matrix increasing the length of the
  // compressed axis. This allows us to create indices for a compressed matrix
  // and de-batch them later (two kernels). Otherwise we would have to create
  // indices for each batch individually requiring n_batch kernels. For csr/bsr,
  // we already have the batch dim adjacent to the compressed axis and can
  // flatten them together. For csc/bsc, we need to transpose first.
  // For BSR/CSR (b, r, c) -> (b*r, c)
  // For BSC/CSC (b, c, r) -> (r, b*c)
  AT_DISPATCH_ROW_SPARSE_COMPRESSED_LAYOUTS(
      target_layout,
      "dense_to_sparse_compressed",
      [&]() {
        values = values.flatten(0, 1);
        mask = mask.flatten(0, 1);
      },
      [&]() {
        values = values.transpose(0, 1).flatten(1, 2);
        mask = mask.transpose(0, 1).flatten(1, 2);
      });
}

// This function unfolds the compressed indices of a compressed sparse matrix
// into a batched compressed sparse tensor.
// This is analogous to an unflatten-like operation:
// unflatten(0, {b, r}) for csr/bsr with input shape (r*b, c)
//          (output shape (b, r, c))
// unflatten(1, {b, c}).transpose(0,1) for csc/bsc with input shape (r, c*b)
//          (output shape (r, b, c) unflatten, (b, r, c) unflatten + transpose)
// This only operates on the compressed indices as the plain indices and values
// can be manipulated as described above without special handling.
// It is a prerequisite for the conversion that the sparsity pattern is sane for
// the batched shape. That is each batch has the same number of nonzero
// elements.
Tensor compressed_to_batched_compressed_indices(
    const Tensor& compressed_in,
    const int64_t& n_batch,
    bool out_int32) {
  auto n_compressed_per_batch = (compressed_in.size(0) - 1) / n_batch;
  ScalarType out_type = out_int32 ? ScalarType::Int : ScalarType::Long;
  auto batched_out = at::zeros(
      {n_batch, n_compressed_per_batch + 1},
      compressed_in.options().dtype(out_type));

  // If the compressed dimension has length zero there is 1 element in each
  // batch and it is zero we already have this result formed
  if (n_compressed_per_batch > 0) {
    // Slice the compressed indices ignoring the leading 0 element and reshape
    // to n-batch rows
    auto trailing_slice =
        compressed_in.slice(0, 1, c10::nullopt, 1).reshape({n_batch, -1});
    // Slice the compressed indices again selecting the elements corresponding
    // to the batch boundary. The values here will be increasing multiples of
    // nnz per batch. Reshape to n-batch rows (1 col) for broadcasting.
    // This is equivalent to arange(n_batch) * nnz_per_batch with the same
    // reshape
    auto offsets = compressed_in.slice(0, 0, -1, n_compressed_per_batch)
                       .reshape({n_batch, -1});
    // Subtracting the offsets from each row of the reshaped compressed indices
    // gives us the compressed indices within the batch. The leading element of
    // each row is not computed as it is always zero.  We copy into the view on
    // the output buffer.
    batched_out.narrow(-1, 1, n_compressed_per_batch)
        .copy_(trailing_slice - offsets);
  }
  return batched_out;
}

// After generating member tensors for sparse_compressed matrix, if the target
// shape is N-D we must reform the batch dimensions.
// Single kernel is used to restore one batch dimension in the compressed
// indices. From there full batch shape is restored by reshape. No special
// handling is needed for restoring batch dimensions of the values or
// plain_indices it can be done with reshape/unflatten.
void reshape_2d_sparse_compressed_members_to_nd_batched(
    const IntArrayRef full_sizes,
    const int64_t& n_batch_dim,
    Tensor& compressed_indices,
    Tensor& plain_indices,
    Tensor& values) {
  auto batch_shape = full_sizes.slice(0, n_batch_dim);
  auto n_batch = std::accumulate(
      batch_shape.begin(), batch_shape.end(), 1, std::multiplies<int64_t>());
  // NOTE: using this conversion requires the nnz per batch is the same for all
  // batches that will be formed. We ensured this was the case on the way in so
  // it is safe to use this conversion.
  compressed_indices = compressed_to_batched_compressed_indices(
      compressed_indices, n_batch, /*out_int32*/ false);

  // We can infer the last dim of the reshape targets, it will be nnz or
  // nrow/ncol+1 depending on the layout and member tensor targeted.
  auto batchsize_infer_last = DimVector(batch_shape);
  batchsize_infer_last.push_back(-1);

  // -1 will be nnz per batch
  plain_indices = plain_indices.reshape(batchsize_infer_last);
  // -1 will be ncols (bsc,csc) or nrows (bsr,csr) + 1
  compressed_indices = compressed_indices.reshape(batchsize_infer_last);
  // -1 will be nnz (per batch).
  // Note: Unflatten rather than reshape as it will work
  // for both blocked and unblocked layouts. reshape works for unblocked layouts
  // only
  values = values.unflatten(0, batchsize_infer_last);
}
} // namespace

// Take a Device that may not have device_index set (i.e., having it as -1
// representing the current device) and return the corresponding Device
// according to the actual device at the time of this function call.  No-op
// if the device_index is set.
static inline Device ensure_has_index(Device device) {
  if (device.is_cpu() || device.has_index()) {
    return device;
  }
  const c10::impl::DeviceGuardImplInterface* impl = c10::impl::getDeviceGuardImpl(device.type());
  return impl->getDevice();
}

static inline optional<Device> ensure_has_index(optional<Device> device) {
  if (!device.has_value()) {
    return nullopt;
  }
  return ensure_has_index(device.value());
}

Tensor _to_copy(
    const Tensor& self,
    c10::optional<ScalarType> dtype,
    c10::optional<Layout> layout,
    c10::optional<Device> device,
    c10::optional<bool> pin_memory,
    bool non_blocking,
    c10::optional<c10::MemoryFormat> optional_memory_format) {
  TORCH_CHECK(!layout.has_value() || self.layout() == layout.value(),
           "to(options) doesn't support converting to a different layout, "
           "but got self.layout being ", self.layout(),
           " and options.layout set as ", layout.value());
  auto options = TensorOptions()
    .dtype(dtype)
    .layout(layout)
    .device(device)
    .pinned_memory(pin_memory);

  if (options.has_device()) {
    options = options.device(ensure_has_index(options.device()));
  }
  // memory_format is handled separately due to MemoryFormat::Preserve logic
  options = self.options().merge_in(options).memory_format(c10::nullopt);
  auto memory_format = optional_memory_format.value_or(MemoryFormat::Preserve);

  // TODO: Use the dispatcher for this.
  // Currently there are unenumerated extensibility issues preventing this.
  if (at::sparse_csr::is_sparse_compressed(self)) {
      TORCH_CHECK(
          memory_format == MemoryFormat::Preserve,
          "to(options): ", at::sparse_csr::layoutToString(self.layout()),
          " only supports memory format Preserve, but got ", memory_format,
          " instead.");

      Tensor compressed_indices, plain_indices;
      std::tie(compressed_indices, plain_indices) = at::sparse_csr::getCompressedPlainIndices(self);

      const auto new_values = at::native::to(
          self.values(),
          dtype,
          c10::kStrided,
          device,
          pin_memory,
          non_blocking,
          true, // force copy since we are in _to_copy
          memory_format);

      const auto new_compressed_indices = at::native::to(
          compressed_indices,
          compressed_indices.scalar_type(),
          c10::kStrided,
          device,
          pin_memory,
          non_blocking,
          true, // force copy since we are in _to_copy
          memory_format);

      const auto new_plain_indices = at::native::to(
          plain_indices,
          plain_indices.scalar_type(),
          c10::kStrided,
          device,
          pin_memory,
          non_blocking,
          true, // force copy since we are in _to_copy
          memory_format);

    return at::native::_sparse_compressed_tensor_unsafe(
        new_compressed_indices,
        new_plain_indices,
        new_values,
        self.sizes(),
        new_values.scalar_type(),
        self.layout(),
        new_values.device());
  }

  bool pin_out = (non_blocking && self.is_cuda() && options.device().is_cpu() &&
                  (options.layout() == c10::kStrided));

  if (memory_format == MemoryFormat::Preserve) {
    if (options.device().supports_as_strided()) {
      if (self.is_non_overlapping_and_dense()) {
        Tensor r;
        if (self.is_quantized()) {
          r = at::empty_quantized(self.sizes(), self, options);
          at::QuantizerPtr quantizer = r.quantizer();
          r.copy_(self, non_blocking);
          set_quantizer_(r, quantizer);
        } else {
          r = at::empty_strided(
              self.sizes(),
              self.strides(),
              options.pinned_memory(pin_out));
          r.copy_(self, non_blocking);
        }
        return r;
      } else if (!self.is_quantized() && self.layout() == kStrided) {
          Tensor r;
          auto strides = infer_dense_strides(self.sizes(), self.strides());
          r = at::empty_strided(
              self.sizes(),
              strides,
              options.pinned_memory(pin_out));
          r.copy_(self, non_blocking);
          return r;
      } else {
        memory_format = self.suggest_memory_format();
      }
    } else {
      memory_format = self.suggest_memory_format();
    }
  }
  // See Note [Explicit nullopt MemoryFormat argument]
  // TODO: empty_quantized does not work here. It raises an exception in CheckMemoryFormat.h prior to
  // empty_affine_quantizd/_empty_per_channel_affine_quantized calls
  // at::empty also does not work here because there is no proper at::empty support for quantized tensors
  // as it would return a quantized tensor with an UnknownQuantizer
  auto r = self.is_quantized() ? at::empty_like(self, memory_format)
                               : at::empty(self.sizes(),
                                 options.memory_format(memory_format).pinned_memory(pin_out), c10::nullopt);
  r.copy_(self, non_blocking);
  return r;
}

template <typename T>
static inline bool is_null_or_equal_to(const c10::optional<T>& test, const T& value) {
  if (!test.has_value()) {
    return true;
  }
  return test.value() == value;
}

// NOTE: static runtime's to_maybe_copy_out relies on details of this
// check; if you change how it works, please update static runtime as
// well.
bool to_will_alias(
    const Tensor& self,
    c10::optional<ScalarType> dtype,
    c10::optional<Layout> layout,
    c10::optional<Device> device,
    bool copy,
    c10::optional<c10::MemoryFormat> optional_memory_format) {
  auto memory_format = optional_memory_format.value_or(MemoryFormat::Preserve);

  return is_null_or_equal_to(dtype, self.dtype().toScalarType()) &&
    is_null_or_equal_to(layout, self.layout()) &&
    is_null_or_equal_to(device, self.device()) &&
    !copy &&
    (memory_format == MemoryFormat::Preserve ||
     self.suggest_memory_format() == memory_format);
}

static inline Tensor to_impl(
    const Tensor& self,
    c10::optional<ScalarType> dtype,
    c10::optional<Layout> layout,
    c10::optional<Device> device,
    c10::optional<bool> pin_memory,
    bool non_blocking,
    bool copy,
    c10::optional<c10::MemoryFormat> optional_memory_format) {

  // fast path
  if (to_will_alias(self, dtype, layout, device, copy, optional_memory_format)) {
    return self;
  }
  return at::_to_copy(
      self, dtype, layout, device, pin_memory, non_blocking, optional_memory_format);
}

// If input tensor is fp32, cast it to fp16, otherwise leave it alone.
// (this is intended to be used internally by the JIT autocast implementation)
Tensor _autocast_to_reduced_precision(const Tensor& self, bool cuda_enabled, bool cpu_enabled, ScalarType cuda_dtype, ScalarType cpu_dtype) {
  if (self.dtype() == at::ScalarType::Float &&
      ((self.device().is_cuda() && cuda_enabled) ||
      (self.device().is_cpu() && cpu_enabled))
      ) {
    at::ScalarType target = at::ScalarType::Undefined;
    if (self.device().is_cuda()) {
      target = cuda_dtype;
    } else if (self.device().is_cpu()) {
      target = cpu_dtype;
    }

    TORCH_INTERNAL_ASSERT(target != at::ScalarType::Undefined, "_autocast_to_reduced_precision requires legit ScalarType argument for given device");

    return to_impl(
        self, target, c10::nullopt, c10::nullopt, c10::nullopt, false, false, c10::nullopt);
  } else {
    return self;
  }
}

// If input tensor is fp16, cast it to fp32, otherwise leave it alone.
// (this is intended to be used internally by the JIT autocast implementation)
Tensor _autocast_to_full_precision(const Tensor& self, bool cuda_enabled, bool cpu_enabled) {
  if ((self.dtype() == at::ScalarType::Half || self.dtype() == at::ScalarType::BFloat16) &&
      ((self.device().is_cuda() && cuda_enabled) ||
      (self.device().is_cpu() && cpu_enabled))
      ) {
    return to_impl(
        self, at::ScalarType::Float, c10::nullopt, c10::nullopt, c10::nullopt, false, false, c10::nullopt);
  } else {
    return self;
  }
}

Tensor to(
  const Tensor& self,
    c10::optional<ScalarType> dtype,
    c10::optional<Layout> layout,
    c10::optional<Device> device,
    c10::optional<bool> pin_memory,
  bool non_blocking,
  bool copy,
  c10::optional<c10::MemoryFormat> optional_memory_format
) {
  return to_impl(
      self,
      dtype,
      layout,
      ensure_has_index(device),
      pin_memory,
      non_blocking,
      copy,
      optional_memory_format);
}

Tensor to(const Tensor& self, Device device, ScalarType dtype, bool non_blocking, bool copy, c10::optional<c10::MemoryFormat> optional_memory_format) {
  return to_impl(
      self,
      dtype,
      nullopt,
      ensure_has_index(device),
      nullopt,
      non_blocking,
      copy,
      optional_memory_format);
}

Tensor to(const Tensor& self, ScalarType dtype, bool non_blocking, bool copy, c10::optional<c10::MemoryFormat> optional_memory_format) {
  return to_impl(
      self,
      dtype,
      nullopt,
      nullopt,
      nullopt,
      non_blocking,
      copy,
      optional_memory_format);
}

Tensor to(const Tensor& self, const Tensor& other, bool non_blocking, bool copy, c10::optional<c10::MemoryFormat> optional_memory_format) {
  auto options = other.options();
  return to_impl(
      self,
      options.dtype().toScalarType(),
      options.layout(),
      options.device(),
      options.pinned_memory(),
      non_blocking,
      copy,
      optional_memory_format);
}

// This op is important primarily for lazy / graph-based backends.
// While this vanilla implementation loops through each tensor and independently converts it to cpu,
// a lazy backend like XLA might need to tell sync updates across tensors.
std::vector<Tensor> _to_cpu(TensorList tensors) {
    std::vector<Tensor> cpu_tensors;
    for (const auto& t : tensors) {
        cpu_tensors.push_back(t.cpu());
    }
    return cpu_tensors;
}

Tensor to_dense_backward(const Tensor& grad, const Tensor& input_) {
  const auto input_layout = input_.layout();
  switch (input_layout) {
    case kStrided:
      return grad.to_dense();
    case kSparse:
      // Autograd operates on the coalesced assumption, i.e. no duplicate values.
      return grad.sparse_mask(input_.coalesce());
    case kSparseCsr:
    case kSparseCsc:
      // TODO: add efficient CSR/CSC support for sparse_mask
      return grad.sparse_mask(input_.to_sparse()).to_sparse(input_layout);
    case kSparseBsr:
    case kSparseBsc: {
      // TODO: add efficient BSR/BSC support for sparse_mask
      const auto blocksize = at::DimVector(input_.values().sizes().slice(1, 2));
      return grad.sparse_mask(input_.to_sparse()).to_sparse(input_layout, blocksize);
    }
    case kMkldnn:
      return grad.to_mkldnn(input_.scalar_type());
    default:
      AT_ERROR("to_dense_backward: Unsupported input layout: ", input_layout);
      return Tensor{};
  }
}

Tensor to_mkldnn_backward(const Tensor& grad, const Tensor& input_) {
  AT_ASSERT(input_.layout() == c10::kStrided);
  return grad.to_dense(input_.scalar_type());
}

Tensor to_dense(const Tensor& tensor, c10::optional<c10::ScalarType> dtype) {
  if (tensor.layout() == c10::kSparse) {
    return tensor._to_dense(dtype);
  }
  if (tensor.layout() == c10::kSparseCsr ||
      tensor.layout() == c10::kSparseCsc ||
      tensor.layout() == c10::kSparseBsr ||
      tensor.layout() == c10::kSparseBsc) {
    return tensor._to_dense(dtype);
  }
  if (tensor.layout() == c10::kMkldnn) {
    return tensor._to_dense(dtype);
  }
  TORCH_CHECK(
      tensor.layout() == c10::kStrided,
      "to_dense does not support layout ",
      tensor.layout());
  if (dtype) {
    return tensor.to(*dtype);
  }
  return tensor;
}

Tensor sparse_to_dense(const Tensor& self, c10::optional<ScalarType> dtype) {
  TORCH_CHECK(
      !dtype.has_value(), "dtype argument is not supported by sparse_to_dense");
  Tensor dst = at::zeros(self.sizes(), self.options().layout(kStrided));
  return dst.add_(self);
}

Tensor sparse_compressed_to_dense(
    const Tensor& self,
    c10::optional<ScalarType> dtype) {
  TORCH_CHECK(
      !dtype.has_value(),
      "dtype argument is not supported by sparse_csr_to_dense");

  if (self.numel() == 0) {
    return at::zeros(self.sizes(), self.options().layout(kStrided));
  }

  auto batch_ndim = sparse_csr::numBatchDimensions(self);

  auto compressed_rows = self.layout() == kSparseCsr || self.layout() == kSparseBsr;
  auto block_sparse = self.layout() == kSparseBsr || self.layout() == kSparseBsc;

  Tensor compressed_indices;
  Tensor plain_indices;
  std::tie(compressed_indices, plain_indices) =
      sparse_csr::getCompressedPlainIndices(self);

  auto values = self.values();
  Tensor dense = at::zeros(self.sizes(), self.options().layout(kStrided));

  if (batch_ndim == 0) {
    // Pad shape so we can treat non-batched like batched, we will
    // squeeze out the phantom batch dim at the end.
    compressed_indices.unsqueeze_(0);
    plain_indices.unsqueeze_(0);
    values.unsqueeze_(0);
    dense.unsqueeze_(0);
  }
  if (batch_ndim > 1) {
    // Flatten batch dims
    compressed_indices = compressed_indices.flatten(0, batch_ndim - 1);
    plain_indices = plain_indices.flatten(0, batch_ndim - 1);
    values = values.flatten(0, batch_ndim - 1);
    dense = dense.flatten(0, batch_ndim - 1);
  }

  // At this point there is only one batch dim, existed already or was
  // flattened from multiple batch dims.  Now, reshape the resulting
  // dense matrix so that this single batch dim is joined with sparse
  // dims into a single dim, so that the remaining dims are only block
  // dims eventually, and then dense dims.
  auto n_batch = values.size(0);
  int64_t nrows, ncols;
  auto dense_reshaped_sizes = dense.sizes().vec();
  if (!block_sparse) {
    nrows = self.size(batch_ndim);
    ncols = self.size(batch_ndim + 1);
    dense_reshaped_sizes.erase(dense_reshaped_sizes.begin(), dense_reshaped_sizes.begin() + 2);
  } else {
    std::array<int64_t, 2> blocksize = {values.size(2), values.size(3)};
    nrows = self.size(batch_ndim) / blocksize[0];
    ncols = self.size(batch_ndim + 1) / blocksize[1];
    dense_reshaped_sizes[1] = blocksize[0];
    dense_reshaped_sizes[2] = blocksize[1];
  }
  dense_reshaped_sizes[0] = n_batch * nrows * ncols;
  dense = dense.reshape(dense_reshaped_sizes);

  // Calculate batch, row and column indices for non-zeros in the
  // sparse matrix, and use these to calculate correspoding indices
  // into the dense matrix reshaped as above.  Then, update dense
  // matrix by adding sparse matrix values into elements with indices
  // calculated this way.
  auto options = compressed_indices.options();
  auto nnz_per_batch = values.size(1);
  auto batch_indices = at::arange(0, n_batch, options).repeat_interleave(nnz_per_batch);
  auto ncompressed = compressed_rows ? nrows : ncols;
  auto compressed_indices_over_all_batches =
    at::cat({compressed_indices.slice(1, 0, ncompressed).flatten()
            + nnz_per_batch * at::arange(0, n_batch, options).repeat_interleave(ncompressed),
            n_batch * nnz_per_batch * at::ones({1}, options)});
  Tensor indices = at::_convert_indices_from_csr_to_coo(
      compressed_indices_over_all_batches,
      plain_indices.flatten(),
      false,
      !compressed_rows);
  auto row_indices = indices.select(0, 0);
  auto col_indices = indices.select(0, 1);
  if (compressed_rows) {
    row_indices -= batch_indices * nrows;
  } else {
    col_indices -= batch_indices * ncols;
  }
  auto offsets = col_indices + row_indices * ncols + batch_indices * nrows * ncols;
  dense.index_add_(0, offsets, values.flatten(0, 1));

  // Un-tile the result.  The final reshape uses the original
  // self.sizes() which will squeeze out the extra batch dim if we put
  // one in.
  if (!block_sparse) {
    return dense.reshape(self.sizes());
  } else {
    return dense
      .unflatten(0, {-1, nrows, ncols})
        .transpose(2, 3)
        .reshape(self.sizes());
  }
}

// Computes the strides for view_dtype output when the view dtype is
// smaller than the original dtype
inline DimVector compute_strides_for_view_dtype_downsize(IntArrayRef old_strides, int64_t size_ratio, ScalarType old_dtype, ScalarType new_dtype) {
  const int64_t ndim = old_strides.size();

  TORCH_CHECK(
    old_strides[ndim - 1] == 1,
    "self.stride(-1) must be 1 to view ", old_dtype, " as ", new_dtype,
    " (different element sizes), but got ", old_strides[ndim - 1]);

  DimVector new_strides(ndim);
  for (int64_t dim_idx = 0; dim_idx < ndim - 1; dim_idx++) {
    new_strides[dim_idx] = old_strides[dim_idx] * size_ratio;
  }
  new_strides[ndim - 1] = 1;
  return new_strides;
}

// Computes the strides for view_dtype output when the view dtype is
// larger than the original dtype
inline DimVector compute_strides_for_view_dtype_upsize(IntArrayRef old_strides, int64_t size_ratio, ScalarType old_dtype, ScalarType new_dtype) {
  const int64_t ndim = old_strides.size();
  TORCH_CHECK(
    old_strides[ndim - 1] == 1,
    "self.stride(-1) must be 1 to view ", old_dtype, " as ", new_dtype,
    " (different element sizes), but got ", old_strides[ndim - 1]);

  DimVector new_strides(ndim);
  for (int64_t dim_idx = 0; dim_idx < ndim - 1; dim_idx++) {
    TORCH_CHECK(
      (old_strides[dim_idx] % size_ratio) == 0,
      "self.stride(", dim_idx, ") must be divisible by ", size_ratio,
      " to view ", old_dtype, " as ", new_dtype, " (different element sizes), ",
      "but got ", old_strides[dim_idx]);

    new_strides[dim_idx] = old_strides[dim_idx] / size_ratio;
  }
  new_strides[ndim - 1] = 1;
  return new_strides;
}

Tensor view_dtype(const Tensor& self, ScalarType dtype) {
  if (self.scalar_type() == dtype) {
    return self;
  }
  const auto type_meta = c10::scalarTypeToTypeMeta(dtype);
  TORCH_CHECK(!self.is_conj(),
    "torch.Tensor.view is not supported for conjugate view tensors when converting to a different dtype.");
  TORCH_CHECK(!self.is_neg(),
    "torch.Tensor.view is not supported for tensors with negative bit set when converting to a different dtype.");

  int64_t self_element_size = self.element_size();
  int64_t new_element_size = static_cast<int64_t>(type_meta.itemsize());

  Storage storage = self.storage();
  auto new_tensor = detail::make_tensor<TensorImpl>(
      std::move(storage), self.key_set(), type_meta);
  auto* impl = new_tensor.unsafeGetTensorImpl();

  if (self_element_size == new_element_size) {
    impl->set_storage_offset(self.storage_offset());
    impl->set_sizes_and_strides(self.sizes(), self.strides());

  } else if (self.dim() == 0) {
    TORCH_CHECK(false,
      "self.dim() cannot be 0 to view ", self.scalar_type(), " as ",
      dtype, " (different element sizes)");

  } else if (self_element_size > new_element_size) {
    // Downsizing element size

    int64_t size_ratio = self_element_size / new_element_size;
    auto new_strides = compute_strides_for_view_dtype_downsize(
      self.strides(), size_ratio, self.scalar_type(), dtype);

    auto old_sizes = self.sizes();
    DimVector new_sizes(self.dim());
    std::copy(old_sizes.begin(), old_sizes.end(), new_sizes.begin());
    new_sizes[self.dim() - 1] *= size_ratio;

    auto new_storage_offset = size_ratio * self.storage_offset();

    impl->set_storage_offset(new_storage_offset);
    impl->set_sizes_and_strides(new_sizes, new_strides);

  } else {
    // Upsizing element size

    int64_t size_ratio = new_element_size / self_element_size;

    TORCH_CHECK(
      (self.size(-1) % size_ratio) == 0,
      "self.size(-1) must be divisible by ", size_ratio, " to view ",
      self.scalar_type(), " as ", dtype, " (different element sizes), ",
      "but got ", self.size(-1));

    TORCH_CHECK(
      (self.storage_offset() % size_ratio) == 0,
      "self.storage_offset() must be divisible by ", size_ratio, " to view ",
      self.scalar_type(), " as ", dtype, " (different element sizes), but got ",
      self.storage_offset());

    auto new_strides = compute_strides_for_view_dtype_upsize(
      self.strides(), size_ratio, self.scalar_type(), dtype);

    auto old_sizes = self.sizes();
    DimVector new_sizes(self.dim());
    std::copy(old_sizes.begin(), old_sizes.end(), new_sizes.begin());
    new_sizes[self.dim() - 1] /= size_ratio;

    auto new_storage_offset = self.storage_offset() / size_ratio;

    impl->set_storage_offset(new_storage_offset);
    impl->set_sizes_and_strides(new_sizes, new_strides);
  }

  return new_tensor;
}

Tensor _tile_tensor(const Tensor& self, IntArrayRef blocksize) {
  // This code turns a matrix into a sequence of blocks
  //
  // Given matrix
  //
  //  1  2  3  4
  //  5  6  7  8
  //  9 10 11 12
  // 14 15 16 17
  //
  // _tile_tensor(matrix, {2, 2}) will yield the following 2 by 2 blocks
  //
  //  1  2 |  3  4 |  9 10 | 11 12
  //  5  6 |  7  8 | 14 15 | 16 17
  //
  //  via a 4D Tensor of shape (2, 2, 2, 2)
  //
  TORCH_INTERNAL_ASSERT_DEBUG_ONLY(blocksize[0] > 0);
  TORCH_INTERNAL_ASSERT_DEBUG_ONLY(blocksize[1] > 0);
  auto block_size_0 = self.size(0) / blocksize[0];
  auto block_size_1 = self.size(1) / blocksize[1];

  auto new_shape = DimVector({block_size_0, blocksize[0], block_size_1, blocksize[1]});
  new_shape.append(DimVector(self.sizes().slice(2, self.dim() - 2)));
  return self.reshape(new_shape)
      .transpose(1, 2)
      .contiguous();
}

Tensor _batch_tile_tensor(const Tensor& self, IntArrayRef blocksize, const int64_t dense_dim) {
  if (self.dim() == 2 + dense_dim) {
    return _tile_tensor(self, blocksize);
  }
  auto n_batch_dim = self.dim() - 2 - dense_dim;
  // Same as _tile_tensor, just per matrix entry of self, if self is 3D.
  TORCH_INTERNAL_ASSERT_DEBUG_ONLY(blocksize[0] > 0);
  TORCH_INTERNAL_ASSERT_DEBUG_ONLY(blocksize[1] > 0);
  auto block_size_0 = self.size(n_batch_dim) / blocksize[0];
  auto block_size_1 = self.size(n_batch_dim + 1) / blocksize[1];
  auto tiled_sizes = DimVector(self.sizes().slice(0, n_batch_dim));
  tiled_sizes.push_back(block_size_0);
  tiled_sizes.push_back(blocksize[0]);
  tiled_sizes.push_back(block_size_1);
  tiled_sizes.push_back(blocksize[1]);
  tiled_sizes.append(DimVector(self.sizes().slice(n_batch_dim + 2, dense_dim)));
  return self.reshape(tiled_sizes).transpose(n_batch_dim + 1, n_batch_dim + 2).contiguous();
}

Tensor _mask_to_indices(const Tensor& mask) {
  // This function returns a vector of the indices at which given
  // boolean mask is True. at::nonzero can achieve the same, but
  // we yet have to compare the performance difference.
  TORCH_CHECK(mask.dim() == 1, "Currently _mask_to_indices only supports 1-d masks.");
  TORCH_CHECK(mask.dtype() == at::kBool, "Expected mask to be of dtype bool.");
  return at::native::arange(
      mask.numel(), at::kLong, kStrided, mask.device())
      .masked_select(mask);
}

std::pair<Tensor, Tensor> _not_zero_mask_to_col_row_indices(
    Tensor not_zero_mask,
    ScalarType index_dtype,
    Device index_device) {
  auto col_indices =
      at::native::arange(not_zero_mask.size(-1), index_dtype, kStrided, index_device)
          .view({1, not_zero_mask.size(-1)})
          .expand_as(not_zero_mask)
          .masked_select(not_zero_mask);
  auto row_indices =
      at::native::arange(
          not_zero_mask.size(-2), index_dtype, kStrided, index_device)
          .view({not_zero_mask.size(-2), 1})
          .expand_as(not_zero_mask)
          .masked_select(not_zero_mask);
  return std::pair<Tensor, Tensor>(col_indices, row_indices);
}

// Sparse layout conversions Start

static inline
void _to_sparse_check_arguments(const std::string& funcname, const Tensor& self, const int64_t sparse_dim) {
  auto layout_from = self.layout();
  auto layout_to = kSparse;

  if (layout_from == kStrided) {
    if (sparse_dim < 0 || (sparse_dim == 0 && self.dim() > 0)) {
      AT_ERROR(funcname, ": conversion from ", layout_from, " to ", layout_to, " with sparse_dim argument <0, or ==0 when self.dim()>0 is not supported");
    }
    if (sparse_dim > self.dim()) {
      AT_ERROR(funcname, ": conversion from ", layout_from, " to ", layout_to, " with sparse_dim argument >self.dim() is not supported");
    }
  } else if (layout_from == kSparse) {
    if (sparse_dim != self.sparse_dim()) {
      AT_ERROR(funcname, ": conversion from ", layout_from, " to ", layout_to, " with sparse_dim argument !=self.sparse_dim() is not supported");
    }
  } else {
    if (sparse_dim != 2) {
      AT_ERROR(funcname, ": conversion from ", layout_from, " to ", layout_to, " with sparse_dim argument !=2 is not supported");
    }
  }
}

static inline
void _to_sparse_check_arguments(const std::string& funcname, const Tensor& self, c10::optional<c10::Layout> layout, OptionalIntArrayRef blocksize, c10::optional<int64_t> dense_dim_opt) {
  auto layout_from = self.layout();
  auto layout_to = layout.value_or(kSparse);

  if (layout_to != kSparse && layout_to != kSparseCsr && layout_to != kSparseCsc && layout_to != kSparseBsr && layout_to != kSparseBsc) {
    AT_ERROR(funcname, ": conversion from ", layout_from, " to ", layout_to, " is not supported");
  }

  if (layout_from == kSparse && layout_to != kSparse) {
    if (self.sparse_dim() != 2) {
      AT_ERROR(funcname, ": conversion from ", layout_from, " to ", layout_to, " for input tensors with sparse_dim()!=2 is not supported");
    }
  }

  if ((layout_from == kSparseCsr && layout_to == kSparseBsr)
      || (layout_from == kSparseCsc && layout_to == kSparseBsc)) {
    if (self.dim() != 2) {
      AT_ERROR(funcname, ": conversion from ", layout_from, " to ", layout_to, " for input tensors with dim()!=2 is not supported");
    }
  }

  if (blocksize.has_value()) {
    if (layout_to == kSparseBsr || layout_to == kSparseBsc) {
      auto blocksize_to = *blocksize;
      if (layout_from == kSparseBsr || layout_from == kSparseBsc) {
        auto blocksize_from = at::sparse_csr::getBlockSize(self);
        if (!(blocksize_to == blocksize_from)) {
          AT_ERROR(funcname, ": conversion from ", layout_from, " to ", layout_to, " with blocksize changed from ", blocksize_from, " to ", blocksize_to, " is not supported");
        }
      }
      else {
        if (blocksize_to[0] <= 0 || blocksize_to[1] <= 0) {
          AT_ERROR(funcname, ": blocksize needs to be positive, but got ", blocksize_to);
        }

        auto dense_dim = dense_dim_opt.value_or(0);
        auto sparse_row_dim = -(dense_dim + 2);
        auto sparse_col_dim = -(dense_dim + 1);
        if ((self.size(sparse_row_dim) % blocksize_to[0] != 0)
            || (self.size(sparse_col_dim) % blocksize_to[1] != 0)) {
            AT_ERROR(funcname, ": tensor sparse size (", self.size(sparse_row_dim), ",", self.size(sparse_row_dim), ") must be divisible by given blocksize (", blocksize_to[0], ",", blocksize_to[1], ")");
        }
      }
    }
    else {
      AT_ERROR(funcname, ": conversion from ", layout_from, " to ", layout_to, " with blocksize argument given is not supported");
    }
  }
  else {
    if (layout_to == kSparseBsr || layout_to == kSparseBsc) {
      AT_ERROR(funcname, ": conversion from ", layout_from, " to ", layout_to, " without blocksize argument given is not supported");
    }
  }

  if (dense_dim_opt.has_value()) {
    if (layout_from != kStrided) {
      AT_ERROR(funcname, ": conversion from ", layout_from, " to ", layout_to, " with dense_dim argument given is not supported");
    }

    auto dense_dim = *dense_dim_opt;
    if (layout_to == kSparse) {
      if (dense_dim < 0 || dense_dim > self.dim()) {
        AT_ERROR(funcname, ": number of dense dimensions must be in [0,", self.dim(), "] range, but it is equal to ", dense_dim);
      }
    } else {
      if (dense_dim < 0 || dense_dim > self.dim() - 2) {
        AT_ERROR(funcname, ": number of dense dimensions must be in [0,", self.dim() - 2, "] range, but it is equal to ", dense_dim);
      }
    }
  }
}

template<Layout target_layout>
static Tensor dense_to_sparse_compressed(const Tensor& self, IntArrayRef blocksize, c10::optional<int64_t> dense_dim_opt) {
  static_assert(target_layout == Layout::SparseCsr || target_layout == Layout::SparseCsc
                || target_layout == Layout::SparseBsr || target_layout == Layout::SparseBsc,
                "invalid layout template parameter for dense_to_sparse_compressed");

  constexpr auto compressed_rows_layout = target_layout == Layout::SparseCsr || target_layout == Layout::SparseBsr;
  constexpr auto blocked_layout = target_layout == Layout::SparseBsr || target_layout == Layout::SparseBsc;

  int64_t dense_dim = dense_dim_opt.value_or(0);

  // Reshape values so that the block dims are explicitly added, and
  // calculate a mask tensor that has only batch and sparse dims, and
  // value true whenever sparse matrix has a non-zero element over
  // corresponding block and dense dims, and false otherwise.
  auto n_batch_dim = self.dim() - 2 - dense_dim;
  auto is_batched = n_batch_dim > 0;
  auto values = blocked_layout ? _batch_tile_tensor(self, blocksize, dense_dim) :  self;
  auto not_zero_mask = blocked_layout ? _batch_tile_tensor(self != 0, blocksize, dense_dim) : self != 0;
  if (blocked_layout || dense_dim > 0) {
    std::vector<int64_t> reduce_dims((blocked_layout ? 2 : 0) + dense_dim);
    std::iota(reduce_dims.begin(), reduce_dims.end(), n_batch_dim + 2);
    not_zero_mask = not_zero_mask.sum(reduce_dims) != 0;
  }

  if (is_batched) {
    // Prepare for the conversion, in particular join the batch dims
    // and the compressed dim into the single dim.
    dense_to_sparse_compressed_prepare_check_mask_values_batched(
        target_layout, values, not_zero_mask, n_batch_dim);
  }

  // Calculate sparse matrix row and col indices and then, depending
  // on the target layout, corresponding compressed and sparse
  // indices.  Use the mask tensor calculate above to generate sparse
  // matrix values tensor.
  Tensor row_indices;
  Tensor col_indices;
  Tensor compressed_indices;
  if (compressed_rows_layout) {
    std::tie(col_indices, row_indices) = _not_zero_mask_to_col_row_indices(
        not_zero_mask, at::kLong, not_zero_mask.device());
    compressed_indices = at::_convert_indices_from_coo_to_csr(
        row_indices, not_zero_mask.size(0), false /*out_int32*/);
    {
      auto mask_indices = _mask_to_indices(not_zero_mask.flatten());
      values = values.flatten(0, 1).index_select(0, mask_indices);
    }
  } else {
    std::tie(row_indices, col_indices) = _not_zero_mask_to_col_row_indices(
       not_zero_mask.transpose(1, 0), at::kLong, not_zero_mask.device());
    compressed_indices = at::_convert_indices_from_coo_to_csr(
        col_indices, not_zero_mask.size(-1), false /*out_int32*/);
    {
      auto mask_indices = _mask_to_indices(not_zero_mask.transpose(0, 1).flatten());
      values = values.transpose(0, 1).flatten(0, 1).index_select(0, mask_indices);
    }
  }
  Tensor& plain_indices = compressed_rows_layout ? col_indices : row_indices;

  if (is_batched) {
   // Restore the batch dims and compressed dim.
    reshape_2d_sparse_compressed_members_to_nd_batched(
        self.sizes(), n_batch_dim, compressed_indices, plain_indices, values);
  }

  // Create compressed sparse matrix with the target layout.
  return at::native::_sparse_compressed_tensor_unsafe(
        compressed_indices,
        plain_indices,
        values,
        self.sizes(),
        values.scalar_type(),
        target_layout,
        values.device());
}

Tensor dense_to_sparse_csr(const Tensor& self, c10::optional<int64_t> dense_dim_opt) {
  auto layout_to = kSparseCsr;
  _to_sparse_check_arguments("dense_to_sparse_csr", self, layout_to, {}, dense_dim_opt);

  return dense_to_sparse_compressed<Layout::SparseCsr>(self, {}, dense_dim_opt);
}

Tensor dense_to_sparse_csc(const Tensor& self, c10::optional<int64_t> dense_dim_opt) {
  auto layout_to = kSparseCsc;
  _to_sparse_check_arguments("dense_to_sparse_csc", self, layout_to, {}, dense_dim_opt);

  return dense_to_sparse_compressed<Layout::SparseCsc>(self, {}, dense_dim_opt);
}

Tensor dense_to_sparse_bsr(const Tensor& self, IntArrayRef blocksize, c10::optional<int64_t> dense_dim_opt) {
  auto layout_to = kSparseBsr;
  _to_sparse_check_arguments("dense_to_sparse_bsr", self, layout_to, blocksize, dense_dim_opt);

  return dense_to_sparse_compressed<Layout::SparseBsr>(self, blocksize, dense_dim_opt);
}

Tensor dense_to_sparse_bsc(const Tensor& self, IntArrayRef blocksize, c10::optional<int64_t> dense_dim_opt) {
  auto layout_to = kSparseBsc;
  _to_sparse_check_arguments("dense_to_sparse_bsc", self, layout_to, blocksize, dense_dim_opt);

  return dense_to_sparse_compressed<Layout::SparseBsc>(self, blocksize, dense_dim_opt);
}

Tensor dense_to_sparse(const Tensor& self, c10::optional<c10::Layout> layout, OptionalIntArrayRef blocksize, c10::optional<int64_t> dense_dim_opt) {
  auto layout_to = layout.value_or(kSparse);
  TORCH_CHECK(self.layout() != layout_to, "dense_to_sparse: same input and output layouts are not supported");
  _to_sparse_check_arguments("dense_to_sparse", self, layout, blocksize, dense_dim_opt);

  switch (layout_to) {
  case kSparse:
    return self.to_sparse(self.dim() - dense_dim_opt.value_or(0));
  case kSparseCsr:
    return self.to_sparse_csr(dense_dim_opt);
  case kSparseCsc:
    return self.to_sparse_csc(dense_dim_opt);
  case kSparseBsr:
    return self.to_sparse_bsr(*blocksize, dense_dim_opt);
  case kSparseBsc:
    return self.to_sparse_bsc(*blocksize, dense_dim_opt);
  default:
    break;
  }

  AT_ERROR("dense_to_sparse: ", self.layout(), " to ", layout_to, " conversion not implemented");
  return Tensor{};
}

Tensor dense_to_sparse(const Tensor& self, int64_t sparse_dim) {
  _to_sparse_check_arguments("dense_to_sparse", self, sparse_dim);

  int64_t dims = self.dim();
  at::TensorOptions sparse_options = self.options().layout(kSparse);
  std::vector<int64_t> sizes = self.sizes().vec();
  Tensor nz = self.nonzero().transpose(0, 1);
  if (nz.size(1) == 0) {
    auto sparse = new_with_dims_sparse(
        sparse_dim,
        dims - sparse_dim,
        sizes,
        optTypeMetaToScalarType(sparse_options.dtype_opt()),
        sparse_options.layout_opt(),
        sparse_options.device_opt(),
        sparse_options.pinned_memory_opt());
    return sparse._coalesced_(true);
  }
  Tensor indices;
  if (sparse_dim == dims) {
    indices = nz.clone();
  } else {
    Tensor i = nz.narrow(0, 0, sparse_dim);
    std::tie(indices, std::ignore, std::ignore) = unique_dim(i, 1);
    indices = indices.contiguous(); // many sparse CUDA kernels require
                                    // contiguity, see issue #12633
  }

  Tensor values;
  if (self.dim() > 0) {
    auto ix = toListOfOptionalTensors(indices.chunk(indices.size(0), 0));
    values = self.index(ix).squeeze(0).clone(at::MemoryFormat::Preserve);
  } else {
    AT_ASSERT(nz.sizes().equals({0, 1}));
    // In this cases, indices is a clone of nz, which is a tensor of shape (0,
    // 1). Given sparse tensor invariants, values should be shape (1,)
    values = self.unsqueeze(0).clone(at::MemoryFormat::Preserve);
  }

  Tensor sparse = at::sparse_coo_tensor(indices, values, sizes, sparse_options);
  return sparse._coalesced_(true);
}

Tensor sparse_compressed_to_flipped(
    const Tensor& self,
    c10::optional<IntArrayRef> blocksize,
    const std::string& name) {
  const auto layout = self.layout();
  // NOTE: errors on non-compressed sparse layouts.
  const auto flipped_layout = at::sparse_csr::flip_compressed_layout(layout);

  // Suppose compressed_indices represent rows of an input in either
  // CSR or BSR sparse compressed format.
  // In order to convert a batched CSR/BSR index into a batched CSC/BSC index
  // we perform the following steps:
  // 1. Convert a sparse compressed index representing batches of matrices of
  //    shape (b, r, c) to a sparse compressed index that represents a single
  //    matrix of shape (b * r, c).
  // 2. Turn the compressed indices of the matrix of shape (b * r, c) into
  //    COO indices.
  // 3. Map these COO indices into the COO indices of a matrix of shape (r, b * c)
  //    such that if A is a matrix of shape (b * r, c) and B is a matrix of shape
  //    (r, b * c) such that
  //    A[(k * r):(k * r + r), :] = B[:, (k * c):(k * c + c)] for all k in arange(b),
  //    then A[i, j] = B[i', j'].
  //    This is equivalent to finding indices that match values of matrices
  //    tiled vertically to values of the same matrices tiled horizontally.
  // 4. Convert the COO indices to the CSC/BSC indices and form the output.
  //
  // NOTE: the reason behind vertical/horizontal tiling is to be able to transform
  //       indices over all matrices in the batch in a single kernel call, since
  //       all the existing coo <-> compressed indices conversion methods assume
  //       a single matrix.
  //
  // CSC/BSC inputs are handled in a similar fashion with a "transposed" argument.
  // See the comments below for detailed explanations on how exactly each step
  // is performed.

  Tensor compressed_indices, plain_indices;
  std::tie(compressed_indices, plain_indices) = at::sparse_csr::getCompressedPlainIndices(self);
  auto values = self.values();
  const auto nnz = plain_indices.size(-1);

  const auto n_batches = compressed_indices.dim() - 1;
  auto n_batches_nonzero = n_batches;
  // Insert fake batch dim for simplicity
  if (!n_batches) {
    n_batches_nonzero = 1;
    compressed_indices.unsqueeze_(0);
    plain_indices.unsqueeze_(0);
    values.unsqueeze_(0);
  }

  // NOTE: these sparse_dims are true sparse dims only for CSR/CSC inputs.
  // And for BSR/BSC these are <true sparse dims> / <blocksize>.
  // In other words, sparse_dims stores ranges of valid indices in the row/col dims.
  const auto sparse_dims = [&]() -> at::DimVector {
    auto sparse_dims = at::DimVector(self.sizes().slice(n_batches, 2));
    if (layout == at::kSparseBsr || layout == at::kSparseBsc) {
      auto blocksize = at::sparse_csr::getBlockSize(self);
      sparse_dims[0] /= blocksize[0];
      sparse_dims[1] /= blocksize[1];
    }
    return sparse_dims;
  }();

  // batch_sizes_nonempty stores at least one, potentially fake, batch dimension.
  // rebatch_sizes_nonempty is equivalent to batch_sizes_nonempty.push_back(-1),
  // and is used to unflatten batch dimensions from a dimension of size
  // (batch_numel * dim_size,) for some dim_size.
  const auto batch_sizes_nonempty = at::DimVector(plain_indices.sizes().slice(0, n_batches_nonzero));
  auto rebatch_sizes_nonempty = at::DimVector(batch_sizes_nonempty);
  rebatch_sizes_nonempty.push_back(-1);
  const auto batch_numel_nonzero = std::accumulate(
      batch_sizes_nonempty.begin(),
      batch_sizes_nonempty.begin() + n_batches_nonzero,
      1,
      std::multiplies<int64_t>());

  // Equivalent to (arange(batch_numel_nonzero).mul_(nnz)).reshape(batch_sizes_nonempty).
  // We just compute it differently to use `add` kernel in place of `mul` for better
  // performance.
  const auto batch_nnz_offset = [&]() -> Tensor {
    const auto wrapped_nnz = at::tensor({nnz}, compressed_indices.options());
    const auto offset = wrapped_nnz
      .expand({batch_numel_nonzero})
      .cumsum(-1).sub_(wrapped_nnz)
      .reshape(batch_sizes_nonempty);
    return offset;
  }();

  // Step 1 for CSR/BSR inputs:
  // Convert a sparse compressed index representing batches of matrices of
  // shape (b, r, c) to a sparse compressed index that represents a single
  // matrix of shape (b * r, c).
  // The algorithm is identical for CSC/BSC inputs, with the batch dimensions
  // flattened in the "transposed" dimension.
  const auto compressed_indices_2d = [&]() -> Tensor {
    // Extract offsets only relevant for the first :-1 elements in a row/col.
    const auto compressed_offsets = compressed_indices.slice(-1, 0, -1);
    // batch_offsets offsets each individual matrix row/col offsets by the total
    // sum of nnz's of all the matrices with the smaller batch index.
    const auto batch_offsets = batch_nnz_offset
      .unsqueeze(-1).expand_as(compressed_offsets);
    // compressed_offsets + batch_offsets creates an offset vector for a 2d matrix
    // that is stored in a compressed sparse format.
    const auto compressed_offsets_2d = compressed_offsets.add(batch_offsets).reshape({-1});
    const auto offsets_len = compressed_offsets_2d.numel();
    auto res = at::empty({offsets_len + 1}, compressed_indices.options());
    res.slice(-1, 0, -1).copy_(compressed_offsets_2d);
    // By appending nnz * batch_numel_nonzero to (compressed_offsets + batch_offsets)
    // a compressed index of a 2d matrix is formed.
    res.slice(-1, -1).fill_(nnz * batch_numel_nonzero);
    return res;
  }();
  // More involved for compressed indices, but pretty easy for plain_indices and values:
  // just squash batch dimensions.
  const auto plain_indices_2d = plain_indices.flatten(0, n_batches_nonzero);
  // NOTE: values are not 2d! They just represent values of a sparse compressed 2d matrix.
  const auto values_2d = values.flatten(0, n_batches_nonzero);

  const auto is_out_int32 = compressed_indices.scalar_type() == ScalarType::Int;

  // Step 2 & 3:
  //
  // Turn the compressed indices of the matrix of shape (b * r, c) into COO indices.
  //
  // Map these COO indices into the COO indices of a matrix of shape (r, b * c)
  // such that if A is a matrix of shape (b * r, c) and B is a matrix of shape
  // (r, b * c) such that
  // A[(k * r):(k * r + r), :] = B[:, (k * c):(k * c + c)] for all k in arange(b),
  // then A[i, j] = B[i', j'].
  // This is equivalent to finding indices that match values of matrices
  // tiled vertically to values of the same matrices tiled horizontally.

  // coo <-> sparse index conversions assume CSR/BSR inputs.
  // To CSC/BSC inputs these indices will appear "transposed".
  const auto is_transposed_indices = layout == at::kSparseCsc || layout == at::kSparseBsc;
  const auto coo_indices_2d_transposed = [&]() -> Tensor {
    const auto coo_indices_2d = _convert_indices_from_csr_to_coo(
        compressed_indices_2d,
        plain_indices_2d,
        is_out_int32,
        /*transpose=*/true); // Flip rows/cols for convenience.
    // Convert COO indices of (b * r, c) to (r, b * c).
    // It is a map (i, j) -> {
    //    b = i // r
    //    i' = i % r
    //    j' = j + b * c
    //    return (i', j')
    // }
    // NOTE: we used transposed=true above!
    auto i = coo_indices_2d.select(0, 1);
    auto j = coo_indices_2d.select(0, 0);
    auto b = i.div(is_transposed_indices ? sparse_dims[1] : sparse_dims[0], "trunc");
    // Modify i, j in-place.
    i.fmod_(is_transposed_indices ? sparse_dims[1] : sparse_dims[0]);
    j.add_(b * (is_transposed_indices ? sparse_dims[0] : sparse_dims[1]));
    return coo_indices_2d;
  }();

  // Step 4:
  // Convert the COO indices to the CSC/BSC indices and form the output.
  // We need to sort COO indices along the "tranposed" dim to satisfy the
  // invariant of sorted plain indices.
  // Hash coo indices by converting 2d indices to linear offsets with
  // more "weight" (aka stride) placed on the "transposed" dimension.
  const auto coo_indices_2d_transposed_hashed = at::sparse::flatten_indices(
      coo_indices_2d_transposed,
      is_transposed_indices ? at::DimVector({sparse_dims[0], sparse_dims[1] * batch_numel_nonzero})
                            : at::DimVector({sparse_dims[1], sparse_dims[0] * batch_numel_nonzero}));
  const auto hash_argsort = std::get<1>(coo_indices_2d_transposed_hashed.sort());
  const auto coo_indices_2d_transposed_sorted = coo_indices_2d_transposed.index_select(1, hash_argsort);

  const auto new_compressed_indices_coo_2d = coo_indices_2d_transposed_sorted.select(0, 0);
  const auto new_plain_indices_2d = coo_indices_2d_transposed_sorted.select(0, 1);
  const auto new_values_2d = values_2d.index_select(0, hash_argsort);

  auto new_compressed_indices = compressed_to_batched_compressed_indices(
      _convert_indices_from_coo_to_csr(
        new_compressed_indices_coo_2d,
        is_transposed_indices
          ? batch_numel_nonzero * sparse_dims[0]
          : batch_numel_nonzero * sparse_dims[1],
        is_out_int32),
      batch_numel_nonzero,
      is_out_int32)
    .unflatten(0, batch_sizes_nonempty);
  auto new_plain_indices = new_plain_indices_2d.unflatten(0, rebatch_sizes_nonempty);
  auto new_values = new_values_2d.unflatten(0, rebatch_sizes_nonempty);
  // Kill fake batch dim if it was inserted.
  if (!n_batches) {
    new_compressed_indices.squeeze_(0);
    new_plain_indices.squeeze_(0);
    new_values.squeeze_(0);
  }

  return _sparse_compressed_tensor_unsafe(
      new_compressed_indices,
      new_plain_indices,
      new_values,
      self.sizes(),
      new_values.scalar_type(),
      flipped_layout,
      new_values.device());
}

Tensor sparse_compressed_to_sparse_csr(const Tensor& self, c10::optional<int64_t> dense_dim_opt) {
  auto layout_to = kSparseCsr;
  TORCH_CHECK(self.layout() != layout_to, "sparse_compressed_to_sparse_csr: same input and output layouts are not supported");
  _to_sparse_check_arguments("sparse_compressed_to_sparse_csr", self, layout_to, {}, dense_dim_opt);

  if (self.layout() == kSparseCsc) {
    return sparse_compressed_to_flipped(self, c10::nullopt, "to_sparse_csr");
  }

  AT_ERROR("sparse_compressed_to_sparse_csr: expected SparseCsr or SparseCsc layout but got ", self.layout());
  return Tensor{};
}

Tensor sparse_compressed_to_sparse_csc(const Tensor& self, c10::optional<int64_t> dense_dim_opt) {
  auto layout_to = kSparseCsc;
  TORCH_CHECK(self.layout() != layout_to, "sparse_compressed_to_sparse_csc: same input and output layouts are not supported");
  _to_sparse_check_arguments("sparse_compressed_to_sparse_csc", self, layout_to, {}, dense_dim_opt);

  if (self.layout() == kSparseCsr) {
    return sparse_compressed_to_flipped(self, c10::nullopt, "to_sparse_csc");
  }

  AT_ERROR("sparse_compressed_to_sparse_csc: expected SparseCsr or SparseCsc layout but got ", self.layout());
  return Tensor{};
}

Tensor coo_to_sparse_csr(const Tensor& self, c10::optional<int64_t> dense_dim_opt) {
  auto layout_to = kSparseCsr;
  _to_sparse_check_arguments("coo_to_sparse_csr", self, layout_to, {}, dense_dim_opt);

  auto coalesced_self = self.coalesce();
  auto row_indices = coalesced_self.indices()[0];
  bool out_int32 = (row_indices.scalar_type() == at::kInt);
  auto crow_indices = at::_convert_indices_from_coo_to_csr(
      row_indices, self.size(0), out_int32);
  return at::native::_sparse_csr_tensor_unsafe(
      crow_indices,
      coalesced_self.indices()[1].contiguous(),
      coalesced_self.values(),
      coalesced_self.sizes(),
      coalesced_self.scalar_type(),
      c10::kSparseCsr,
      coalesced_self.device());
}

Tensor coo_to_sparse_csc(const Tensor& self, c10::optional<int64_t> dense_dim_opt) {
  auto layout_to = kSparseCsc;
  _to_sparse_check_arguments("coo_to_sparse_csc", self, layout_to, {}, dense_dim_opt);

  auto coalesced_self = self.transpose(0, 1).coalesce().to_sparse_csr(dense_dim_opt);
  return at::native::_sparse_csc_tensor_unsafe(
      coalesced_self.crow_indices(),
      coalesced_self.col_indices(),
      coalesced_self.values(),
      self.sizes(),
      coalesced_self.scalar_type(),
      c10::kSparseCsc,
      coalesced_self.device());
}

Tensor coo_to_sparse_bsr(const Tensor& self, IntArrayRef blocksize, c10::optional<int64_t> dense_dim_opt) {
  auto layout_to = kSparseBsr;
  _to_sparse_check_arguments("coo_to_sparse_bsr", self, layout_to, blocksize, dense_dim_opt);

  return self.to_sparse_csr(dense_dim_opt).to_sparse_bsr(blocksize);
}

Tensor coo_to_sparse_bsc(const Tensor& self, IntArrayRef blocksize, c10::optional<int64_t> dense_dim_opt) {
  auto layout_to = kSparseBsc;
  _to_sparse_check_arguments("coo_to_sparse_bsc", self, layout_to, blocksize, dense_dim_opt);

  return self.to_sparse_csc(dense_dim_opt).to_sparse_bsc(blocksize);
}

namespace {
template <typename input_t, typename output_t>
void convert_indices_from_coo_to_csr_cpu(
    const Tensor& result,
    const Tensor& input,
    const int64_t size) {
  int64_t numel = input.numel();
  const input_t* data_in = input.data_ptr<input_t>();
  output_t* data_out = result.data_ptr<output_t>();

  if (numel == 0) {
    result.zero_();
    return;
  }

  for (int64_t i = 0; i <= data_in[0]; i++)
    data_out[i] = static_cast<output_t>(0);

  at::parallel_for(
      0, numel - 1, at::internal::GRAIN_SIZE, [&](int64_t start, int64_t end) {
        input_t curr_value = data_in[start], next_value;
        for (const auto i : c10::irange(start, end)) {
          next_value = data_in[i + 1];
          for (; curr_value < next_value; curr_value++)
            data_out[curr_value + 1] = static_cast<output_t>(i + 1);
        }
      });
  for (int64_t i = data_in[numel - 1] + 1; i < size + 1; i++) {
    data_out[i] = static_cast<output_t>(numel);
  }
}

template <typename input_t, typename output_t>
void convert_indices_from_csr_to_coo_cpu(
    const Tensor& indices,
    const Tensor& crow_indices,
    const Tensor& col_indices,
    const bool transpose = false) {
  int64_t nrows = crow_indices.numel() - 1;
  if (nrows == 0) {
    indices.zero_();
    return;
  }
  auto crow_indices_ = crow_indices.expect_contiguous();
  const input_t* crow_indices_data_in = crow_indices_->data_ptr<input_t>();
  TORCH_INTERNAL_ASSERT(indices.is_contiguous());
  auto row0 = indices.select(0, transpose ? 1 : 0);
  auto row1 = indices.select(0, transpose ? 0 : 1);
  output_t* data_out = row0.data_ptr<output_t>();
  row1.copy_(*col_indices.expect_contiguous());
  at::parallel_for(
      0, nrows, at::internal::GRAIN_SIZE, [&](int64_t start, int64_t end) {
        for (const auto i : c10::irange(start, end)) {
          std::fill(
              &data_out[crow_indices_data_in[i]],
              &data_out[crow_indices_data_in[i + 1]],
              static_cast<output_t>(i));
        }
      });
}
} // namespace

TORCH_IMPL_FUNC(_convert_indices_from_coo_to_csr_structured_cpu)
(const Tensor& input,
 const int64_t size,
 const bool out_int32,
 const Tensor& result) {
  if (out_int32) {
    AT_DISPATCH_INTEGRAL_TYPES(
        input.scalar_type(), "convert_indices_from_coo_to_csr_cpu", [&] {
          convert_indices_from_coo_to_csr_cpu<scalar_t, int32_t>(
              result, input, size);
        });
  } else {
    AT_DISPATCH_INTEGRAL_TYPES(
        input.scalar_type(), "convert_indices_from_coo_to_csr_cpu", [&] {
          convert_indices_from_coo_to_csr_cpu<scalar_t, int64_t>(
              result, input, size);
        });
  }
}

TORCH_IMPL_FUNC(_convert_indices_from_csr_to_coo_structured_cpu)
(const Tensor& crow_indices,
 const Tensor& col_indices,
 const bool out_int32,
 const bool transpose,
 const Tensor& result) {
  if (out_int32) {
    AT_DISPATCH_INTEGRAL_TYPES(
        crow_indices.scalar_type(), "convert_indices_from_csr_to_coo_cpu", [&] {
          convert_indices_from_csr_to_coo_cpu<scalar_t, int32_t>(
              result, crow_indices, col_indices, transpose);
        });
  } else {
    AT_DISPATCH_INTEGRAL_TYPES(
        crow_indices.scalar_type(), "convert_indices_from_csr_to_coo_cpu", [&] {
          convert_indices_from_csr_to_coo_cpu<scalar_t, int64_t>(
              result, crow_indices, col_indices, transpose);
        });
  }
}

/*
 * Based on
 * https://github.com/scipy/scipy/blob/8a64c938ddf1ae4c02a08d2c5e38daeb8d061d38/scipy/sparse/sparsetools/csr.h
 * Modified to ensure sorted BSR column indices.
 */
template <class I, class T, bool compressed_rows>
void _compressed_to_block_compressed_cpu_kernel(
    const I n_dim_compressed,
    const I n_dim_plain,
    const I C,
    const I P,
    const I D,
    const I* input_compressed_indices,
    const I* input_plain_indices,
    const T* input_values,
    I* result_compressed_indices,
    I* result_plain_indices,
    T* result_values) {
  // All blocks are possible, that is, may be allocated if a single
  // non-zero value lives within them. Otherwise they're not.

  // Allocate pointers for all possible plain blocks plus 1
  std::vector<T*> blocks(n_dim_plain / P + 1, (T*)0);

  assert(n_dim_compressed % C == 0);
  assert(n_dim_plain % P == 0);

  // Number of blocks along compressed dim
  I n_bcompressed = n_dim_compressed / C;
  // Number of blocks along plain_dim
  I n_bplain = n_dim_plain / P;

  // Number of elements per block
  I CPD = C * P * D;
  // Number of blocks overall
  I n_blks = 0;

  result_compressed_indices[0] = 0;

  // Iterate over blocks along compressed dim
  for (I block_c = 0; block_c < n_bcompressed; block_c++) {
    // Iterate over blocks along plain dim to locate non-zero blocks,
    // this guarantees sorted plain dim indices
    for (I block_p = 0; block_p < n_bplain; block_p ++) {
      for (I i = input_compressed_indices[C * block_c]; i < input_compressed_indices[C * (block_c + 1)]; i++) {
        I p = input_plain_indices[i]; // plain dim element index
        if (p / P == block_p) {
          blocks[block_p] = result_values + CPD * n_blks;
          result_plain_indices[n_blks] = block_p;
          n_blks++;
          break;
        }
      }
    }

    // Iterate over compressed dim within block
    for (I cb = 0; cb < C; cb++) {
      I c = C * block_c + cb; // compressed dim index
      for (I i = input_compressed_indices[c]; i < input_compressed_indices[c + 1]; i++) {
        I p = input_plain_indices[i]; // plain dim index

        // Block corresponding to plain dim index
        I block_p = p / P;
        // Plain dim index within block
        I pb = p % P;

        // Specific blocks entries should not be visited more than
        // once.  Scipy code does an addition here. Why?
        // A possible answer: Scipy code supports "uncoalesced CSR"
        // format that allows repeated plain dim indices, and
        // compressed and plain indices may be unsorted.
        for (I j = 0; j < D; j++) {
          *(blocks[block_p] + (compressed_rows ? P * cb + pb : C * pb + cb) * D + j) = input_values[i * D + j];
        }
      }
    }

    // Scipy code has
    /*
      for (I i = input_compressed_indices[C * block_c];
           i < input_compressed_indices[C * (block_c + 1)];
           i++) {
             blocks[input_plain_indices[i] / P] = 0;
           }
    */
    // but we don't need it because the modified code (see the block_p
    // loop above) does not need to evaluate `blocks[block_p] == 0`
    // that the original code did.
    result_compressed_indices[block_c + 1] = n_blks;
  }
}

/*
 * Based on
 * https://github.com/scipy/scipy/blob/8a64c938ddf1ae4c02a08d2c5e38daeb8d061d38/scipy/sparse/sparsetools/csr.h
 */
template <class I>
I compressed_count_blocks(
    const I n_compressed_dim,
    const I n_plain_dim,
    const I C,
    const I P,
    const I Ap[],
    const I Aj[]) {
  std::vector<I> mask(n_plain_dim / P + 1, -1);
  I n_blks = 0;
  for (I c = 0; c < n_compressed_dim; c++) {
    I bc = c / C;
    for (I p = Ap[c]; p < Ap[c + 1]; p++) {
      I bp = Aj[p] / P;
      if (mask[bp] != bc) {
        mask[bp] = bc;
        n_blks++;
      }
    }
  }
  return n_blks;
}

template <bool compressed_rows>
Tensor _compressed_to_block_compressed_cpu(const Tensor& self, IntArrayRef blocksize) {
  auto input_values = self.values().contiguous();
  auto input_compressed_indices = compressed_rows ? self.crow_indices().contiguous() : self.ccol_indices().contiguous();
  auto input_plain_indices = compressed_rows ? self.col_indices().contiguous() : self.row_indices().contiguous();

  // First we determine the number of blocks needed. For each given
  // block, if it contains a non-zero element we will allocate values
  // and indices for it.
  int64_t num_blocks;
  auto n_row = self.size(0);
  auto n_col = self.size(1);
  AT_DISPATCH_INDEX_TYPES(
      input_compressed_indices.scalar_type(), "_compressed_to_block_compressed_cpu", [&] {
        if (compressed_rows) {
          num_blocks =
            compressed_count_blocks<index_t>(
                n_row,
                n_col,
                blocksize[0],
                blocksize[1],
                input_compressed_indices.data_ptr<index_t>(),
                input_plain_indices.data_ptr<index_t>());
        } else {
          num_blocks =
            compressed_count_blocks<index_t>(
                n_col,
                n_row,
                blocksize[1],
                blocksize[0],
                input_compressed_indices.data_ptr<index_t>(),
                input_plain_indices.data_ptr<index_t>());
        }});
<<<<<<< HEAD
  DimVector values_size{num_blocks, blocksize[0], blocksize[1]};

  // While we don't support conversion of hybrid csr-to-bsr yet, we'll
  // compute hybrid compatible values sizes to meet the invariants of
  // the BSR tensor when the support will be implemented.
  int64_t numel_dense = 1;
  for (int i=0; i<self.dense_dim(); i++) {
    values_size.push_back(self.size(2 + i));
    numel_dense *= self.size(2 + i);
  }
  TORCH_CHECK(numel_dense == 1, "conversion from compressed to block compressed is only possible for 2d inputs");
=======
  DimVector dense_shape{input_values.sizes().slice(1, input_values.dim() - 1)};
  DimVector values_shape{num_blocks, blocksize[0], blocksize[1]};
  values_shape.append(dense_shape);
>>>>>>> 8278bf06

  Tensor result_values = input_values.new_zeros(values_shape);
  Tensor result_compressed_indices =
      input_compressed_indices.new_empty({(compressed_rows ? n_row / blocksize[0] : n_col / blocksize[1]) + 1});
  Tensor result_plain_indices = input_plain_indices.new_empty({num_blocks});

  // Next we copy over non-zero elements into the allocated blocks.
  auto n_dense = std::accumulate(
      dense_shape.begin(), dense_shape.end(), 1, std::multiplies<int64_t>());
  AT_DISPATCH_INDEX_TYPES(
      input_compressed_indices.scalar_type(), "_compressed_to_block_compressed_cpu", [&] {
        AT_DISPATCH_SPARSE_VALUE_TYPES(
            input_values.scalar_type(), "_compressed_to_block_compressed_cpu", [&] {
              if (compressed_rows) {
                _compressed_to_block_compressed_cpu_kernel<index_t, scalar_t, true>(
                    n_row,
                    n_col,
                    blocksize[0],
                    blocksize[1],
                    n_dense,
                    input_compressed_indices.data_ptr<index_t>(),
                    input_plain_indices.data_ptr<index_t>(),
                    input_values.data_ptr<scalar_t>(),
                    result_compressed_indices.data_ptr<index_t>(),
                    result_plain_indices.data_ptr<index_t>(),
                    result_values.data_ptr<scalar_t>());
              } else {
                _compressed_to_block_compressed_cpu_kernel<index_t, scalar_t, false>(
                    n_col,
                    n_row,
                    blocksize[1],
                    blocksize[0],
                    n_dense,
                    input_compressed_indices.data_ptr<index_t>(),
                    input_plain_indices.data_ptr<index_t>(),
                    input_values.data_ptr<scalar_t>(),
                    result_compressed_indices.data_ptr<index_t>(),
                    result_plain_indices.data_ptr<index_t>(),
                    result_values.data_ptr<scalar_t>());
              }
            });
      });

  if (compressed_rows) {
    return at::native::_sparse_bsr_tensor_unsafe(
        result_compressed_indices,
        result_plain_indices,
        result_values,
        self.sizes(),
        result_values.scalar_type(),
        c10::kSparseBsr,
        result_values.device());
  } else {
    return at::native::_sparse_bsc_tensor_unsafe(
        result_compressed_indices,
        result_plain_indices,
        result_values,
        self.sizes(),
        result_values.scalar_type(),
        c10::kSparseBsc,
        result_values.device());
  }
}

Tensor sparse_compressed_to_sparse_bsr(const Tensor& self, IntArrayRef blocksize, c10::optional<int64_t> dense_dim_opt) {
  auto layout_to = kSparseBsr;
  TORCH_CHECK(self.layout() != layout_to, "sparse_compressed_to_sparse_bsr: same input and output layouts are not supported");
  _to_sparse_check_arguments("sparse_compressed_to_sparse_bsr", self, layout_to, blocksize, dense_dim_opt);

  if (self.layout() == kSparseBsc) {
    return sparse_compressed_to_flipped(self, blocksize, "to_sparse_bsr");
  }
  if (self.layout() == kSparseCsr) {
<<<<<<< HEAD
=======
    TORCH_CHECK(self.dim() == 2 + self.dense_dim(),
                "to_sparse_bsr: conversion from Csr to Bsr for batched inputs is not implemented.");

>>>>>>> 8278bf06
    Tensor self_values = self.values();
    Tensor self_crow_indices = self.crow_indices();
    Tensor self_col_indices = self.col_indices();
    Tensor cpu_result = _compressed_to_block_compressed_cpu<true>(
        _sparse_csr_tensor_unsafe(
            self_crow_indices.cpu(),
            self_col_indices.cpu(),
            self_values.cpu(),
            self.sizes(),
            self_values.scalar_type(),
            self.layout(),
            at::kCPU),
        blocksize);
    Tensor result_values = cpu_result.values().to(self_values.options());
    Tensor result_crow_indices =
        cpu_result.crow_indices().to(self_crow_indices.options());
    Tensor result_col_indices =
        cpu_result.col_indices().to(self_col_indices.options());
    return at::native::_sparse_bsr_tensor_unsafe(
        result_crow_indices,
        result_col_indices,
        result_values,
        self.sizes(),
        result_values.scalar_type(),
        c10::kSparseBsr,
        result_values.device());
  }

  AT_ERROR("sparse_compressed_to_sparse_bsr: expected SparseCsr, SparseBsr or SparseBsc layout but got ", self.layout());
  return Tensor{};
}

Tensor sparse_compressed_to_sparse_bsc(const Tensor& self, IntArrayRef blocksize, c10::optional<int64_t> dense_dim_opt) {
  auto layout_to = kSparseBsc;
  TORCH_CHECK(self.layout() != layout_to, "sparse_compressed_to_sparse_bsc: same input and output layouts are not supported");
  _to_sparse_check_arguments("sparse_compressed_to_sparse_bsc", self, layout_to, blocksize, dense_dim_opt);

  if (self.layout() == kSparseBsr) {
    const auto self_blocksize = at::sparse_csr::getBlockSize(self);
    return sparse_compressed_to_flipped(self, blocksize, "to_sparse_bsc");
  }
  if (self.layout() == kSparseCsc) {
<<<<<<< HEAD
=======
    TORCH_CHECK(self.dim() == 2 + self.dense_dim(),
                "to_sparse_bsc: conversion from Csc to Bsc for batched inputs is not implemented.");

>>>>>>> 8278bf06
    Tensor self_values = self.values();
    Tensor self_ccol_indices = self.ccol_indices();
    Tensor self_row_indices = self.row_indices();

    Tensor cpu_result = _compressed_to_block_compressed_cpu<false>(
        _sparse_csc_tensor_unsafe(
            self_ccol_indices.cpu(),
            self_row_indices.cpu(),
            self_values.cpu(),
            self.sizes(),
            self_values.scalar_type(),
            self.layout(),
            at::kCPU),
        blocksize);

    Tensor result_values = cpu_result.values().to(self_values.options());
    Tensor result_ccol_indices =
        cpu_result.ccol_indices().to(self_ccol_indices.options());
    Tensor result_row_indices =
        cpu_result.row_indices().to(self_row_indices.options());
    return at::native::_sparse_bsc_tensor_unsafe(
        result_ccol_indices,
        result_row_indices,
        result_values,
        self.sizes(),
        result_values.scalar_type(),
        c10::kSparseBsc,
        result_values.device());
  }

  AT_ERROR("sparse_compressed_to_sparse_bsc: expected SparseCsc, SparseBsr or SparseBsc layout but got ", self.layout());
  return Tensor{};
}

Tensor sparse_coo_to_sparse(const Tensor& self, const int64_t sparse_dim) {
  auto layout_to = kSparse;
  _to_sparse_check_arguments("sparse_coo_to_sparse", self, sparse_dim);

  AT_ERROR("sparse_coo_to_sparse: ", self.layout(), " to ", layout_to, " conversion not implemented");
  return Tensor{};
}

Tensor sparse_compressed_to_sparse(const Tensor& self, const int64_t sparse_dim) {
  _to_sparse_check_arguments("sparse_compressed_to_sparse", self, sparse_dim);

  Layout layout = self.layout();
  Tensor compressed_indices, plain_indices;
  std::tie(compressed_indices, plain_indices) = at::sparse_csr::getCompressedPlainIndices(self);
  Tensor values;
  Tensor indices = at::_convert_indices_from_csr_to_coo(compressed_indices, plain_indices,
                                                        false, (layout == kSparseCsc || layout == kSparseBsc));
  // Only CSR is trivially coalesced
  bool coalesced = layout == kSparseCsr || self.numel() == 0 || self._nnz() == 1;
  AT_DISPATCH_PLAIN_SPARSE_COMPRESSED_LAYOUTS(layout, "sparse_compressed_to_sparse",
    [&] { values = self.values(); },
    [&] {
      auto size = DimVector(self.sizes().slice(0, 2));
      auto blocksize = DimVector(self.values().sizes().slice(1, 2));

      const auto max_blocksize = std::max(blocksize[0], blocksize[1]);
      const auto max_blocksize_arange = at::arange(max_blocksize, indices.options());
      const auto blocksize_arange_0 = max_blocksize_arange.narrow(-1, 0, blocksize[0]);
      const auto blocksize_arange_1 = max_blocksize_arange.narrow(-1, 0, blocksize[1]);
      const auto block_coo_indices = at::stack({
          blocksize_arange_0.unsqueeze(-1).expand({-1, blocksize[1]}),
          blocksize_arange_1.unsqueeze(0).expand({blocksize[0], -1})
      }).flatten(-2, -1);

      indices = indices
        // Scale indices that identify blocks to element-wise coordinates that correspond
        // to the top-left corner of each block.
        .mul(at::tensor(blocksize, indices.options()).unsqueeze_(-1))
        // Now that we know top-left block coordinates, we offset them with element-wise
        // coordinates in the block to get the result.
        // NOTE: indices is mapped from (dim, nnz) to (dim, nnz, 1),
        // and block_coo_indices is mapped from (dim, block_numel) to
        // (dim, 1, block_numel), so the result has shape
        // (dim, nnz, block_numel).
        .unsqueeze_(-1).add(block_coo_indices.unsqueeze_(1))
        // Squash the nnz and the block_numel dimension
        // to produce valid nnz dimension of a COO tensor.
        .flatten(-2, -1);

      values = self.values().flatten(0, 2);

      // BSRs not spanning across several rows produces coalesced results.
      coalesced |= (layout == kSparseBsr && blocksize[0] == 1);
    });
  return at::native::_sparse_coo_tensor_unsafe(indices, values, self.sizes())._coalesced_(coalesced);
}

Tensor sparse_compressed_to_sparse(const Tensor& self, c10::optional<c10::Layout> layout, OptionalIntArrayRef blocksize, c10::optional<int64_t> dense_dim_opt) {
  auto layout_to = layout.value_or(kSparse);
  TORCH_CHECK(self.layout() != layout_to, "sparse_compressed_to_sparse: same input and output layouts are not supported");
  _to_sparse_check_arguments("sparse_compressed_to_sparse", self, layout_to, blocksize, dense_dim_opt);

  switch (layout_to) {
  case kStrided:
    return sparse_compressed_to_dense(self);
  case kSparse:
    return sparse_compressed_to_sparse(self, 2);
  case kSparseCsr:
    return sparse_compressed_to_sparse_csr(self, dense_dim_opt);
  case kSparseCsc:
    return sparse_compressed_to_sparse_csc(self, dense_dim_opt);
  case kSparseBsr:
    if (blocksize.has_value()) {
      return sparse_compressed_to_sparse_bsr(self, *blocksize, dense_dim_opt);
    } else {
      const auto blocksize_ = at::sparse_csr::getBlockSize(self);
      return sparse_compressed_to_sparse_bsr(self, blocksize_, dense_dim_opt);
    }
  case kSparseBsc:
    if (blocksize.has_value()) {
      return sparse_compressed_to_sparse_bsc(self, *blocksize, dense_dim_opt);
    } else {
      const auto blocksize_ = at::sparse_csr::getBlockSize(self);
      return sparse_compressed_to_sparse_bsc(self, blocksize_, dense_dim_opt);
    }
  default:
    break;
  }

  AT_ERROR("sparse_compressed_to_sparse: ", self.layout(), " to ", layout_to, " conversion not implemented");
  return Tensor{};
}

Tensor sparse_coo_to_sparse(const Tensor& self, c10::optional<c10::Layout> layout, OptionalIntArrayRef blocksize, c10::optional<int64_t> dense_dim_opt) {
  auto layout_to = layout.value_or(kSparse);
  TORCH_CHECK(self.layout() != layout_to, "sparse_coo_to_sparse: same input and output layouts are not supported");
  _to_sparse_check_arguments("sparse_coo_to_sparse", self, layout_to, blocksize, dense_dim_opt);

  switch (layout_to) {
  case kStrided:
    return self.to_dense();
  case kSparseCsr:
    return self.to_sparse_csr(dense_dim_opt);
  case kSparseCsc:
    return self.to_sparse_csc(dense_dim_opt);
  case kSparseBsr:
    return self.to_sparse_bsr(*blocksize, dense_dim_opt);
  case kSparseBsc:
    return self.to_sparse_bsc(*blocksize, dense_dim_opt);
    default:
      break;
  }

  AT_ERROR("sparse_coo_to_sparse: ", self.layout(), " to ", layout_to, " conversion not implemented");
  return Tensor{};
}

Tensor to_sparse(const Tensor& self, const int64_t sparse_dim) {
  auto layout_to = kSparse;
  if (self.layout() == layout_to) {
    _to_sparse_check_arguments("to_sparse", self, sparse_dim);
    return self;
  }
  return self._to_sparse_copy(sparse_dim);
}

Tensor to_sparse(const Tensor& self, c10::optional<c10::Layout> layout, OptionalIntArrayRef blocksize, c10::optional<int64_t> dense_dim_opt) {
  auto layout_to = layout.value_or(kSparse);
  if (self.layout() == layout_to) {
    _to_sparse_check_arguments("to_sparse", self, layout, blocksize, dense_dim_opt);
    return self;
  }
  return self._to_sparse_copy(layout, blocksize, dense_dim_opt);
}

Tensor to_sparse_csr(const Tensor& self, c10::optional<int64_t> dense_dim_opt) {
  auto layout_to = kSparseCsr;
  if (self.layout() == layout_to) {
    _to_sparse_check_arguments("to_sparse_csr", self, layout_to, {}, dense_dim_opt);
    return self;
  }
  return self._to_sparse_csr_copy(dense_dim_opt);
}

Tensor to_sparse_csc(const Tensor& self, c10::optional<int64_t> dense_dim_opt) {
  auto layout_to = kSparseCsc;
  if (self.layout() == layout_to) {
    _to_sparse_check_arguments("to_sparse_csc", self, layout_to, {}, dense_dim_opt);
    return self;
  }
  return self._to_sparse_csc_copy(dense_dim_opt);
}

Tensor to_sparse_bsr(const Tensor& self, IntArrayRef blocksize, c10::optional<int64_t> dense_dim_opt) {
  auto layout_to = kSparseBsr;
  if (self.layout() == layout_to) {
    _to_sparse_check_arguments("to_sparse_bsr", self, layout_to, blocksize, dense_dim_opt);
    return self;
  }
  return self._to_sparse_bsr_copy(blocksize, dense_dim_opt);
}

Tensor to_sparse_bsc(const Tensor& self, IntArrayRef blocksize, c10::optional<int64_t> dense_dim_opt) {
  auto layout_to = kSparseBsc;
  if (self.layout() == layout_to) {
    _to_sparse_check_arguments("to_sparse_bsc", self, layout_to, blocksize, dense_dim_opt);
    return self;
  }
  return self._to_sparse_bsc_copy(blocksize, dense_dim_opt);
}

// Sparse layout conversions End

Tensor to_meta(const Tensor& tensor) {
  auto out = at::native::empty_strided_meta_symint(tensor.sym_sizes(), tensor.sym_strides(), \
/*dtype=*/c10::make_optional(tensor.scalar_type()), /*layout=*/c10::make_optional(tensor.layout()), \
/*device=*/c10::make_optional(c10::Device(c10::kMeta)), /*pin_memory=*/c10::nullopt);
  // needs to handle wrapped numbers, so dtype promotion works properly.
  if (tensor.unsafeGetTensorImpl()->is_wrapped_number()) {
    out.unsafeGetTensorImpl()->set_wrapped_number(true);
  }
  return out;
}
c10::optional<Tensor> to_meta(const c10::optional<Tensor>& tensor) {
  if (tensor.has_value()) {
    return to_meta(*tensor);
  }
  return c10::nullopt;
}

std::vector<Tensor> to_meta(at::ITensorListRef t_list) {
  std::vector<Tensor> outs;
  outs.reserve(t_list.size());
  for (const auto& tensor : t_list) {
    outs.push_back(to_meta(tensor));
  }
  return outs;
}
} // namespace native
} // namespace at<|MERGE_RESOLUTION|>--- conflicted
+++ resolved
@@ -52,6 +52,7 @@
 #include <ATen/native/IndexingUtils.h>
 #include <ATen/native/NonSymbolicBC.h>
 #include <c10/core/impl/DeviceGuardImplInterface.h>
+#include <algorithm>
 #include <numeric>
 
 namespace at {
@@ -899,26 +900,25 @@
 
   if ((layout_from == kSparseCsr && layout_to == kSparseBsr)
       || (layout_from == kSparseCsc && layout_to == kSparseBsc)) {
-    if (self.dim() != 2) {
-      AT_ERROR(funcname, ": conversion from ", layout_from, " to ", layout_to, " for input tensors with dim()!=2 is not supported");
+    if (self.dim() != 2 + self.dense_dim()) {
+      AT_ERROR(funcname, ": conversion from ", layout_from, " to ", layout_to, " for batched inputs is not supported");
     }
   }
 
   if (blocksize.has_value()) {
+    auto blocksize_to = *blocksize;
+    if (blocksize_to[0] <= 0 || blocksize_to[1] <= 0) {
+      AT_ERROR(funcname, ": blocksize needs to be positive, but got ", blocksize_to);
+    }
+
     if (layout_to == kSparseBsr || layout_to == kSparseBsc) {
-      auto blocksize_to = *blocksize;
       if (layout_from == kSparseBsr || layout_from == kSparseBsc) {
         auto blocksize_from = at::sparse_csr::getBlockSize(self);
         if (!(blocksize_to == blocksize_from)) {
           AT_ERROR(funcname, ": conversion from ", layout_from, " to ", layout_to, " with blocksize changed from ", blocksize_from, " to ", blocksize_to, " is not supported");
         }
-      }
-      else {
-        if (blocksize_to[0] <= 0 || blocksize_to[1] <= 0) {
-          AT_ERROR(funcname, ": blocksize needs to be positive, but got ", blocksize_to);
-        }
-
-        auto dense_dim = dense_dim_opt.value_or(0);
+      } else {
+        auto dense_dim = (layout_from == kStrided) ? dense_dim_opt.value_or(0) : self.dense_dim();
         auto sparse_row_dim = -(dense_dim + 2);
         auto sparse_col_dim = -(dense_dim + 1);
         if ((self.size(sparse_row_dim) % blocksize_to[0] != 0)
@@ -926,12 +926,10 @@
             AT_ERROR(funcname, ": tensor sparse size (", self.size(sparse_row_dim), ",", self.size(sparse_row_dim), ") must be divisible by given blocksize (", blocksize_to[0], ",", blocksize_to[1], ")");
         }
       }
-    }
-    else {
+    } else {
       AT_ERROR(funcname, ": conversion from ", layout_from, " to ", layout_to, " with blocksize argument given is not supported");
     }
-  }
-  else {
+  } else {
     if (layout_to == kSparseBsr || layout_to == kSparseBsc) {
       AT_ERROR(funcname, ": conversion from ", layout_from, " to ", layout_to, " without blocksize argument given is not supported");
     }
@@ -1080,7 +1078,7 @@
     break;
   }
 
-  AT_ERROR("dense_to_sparse: ", self.layout(), " to ", layout_to, " conversion not implemented");
+  AT_ERROR("dense_to_sparse: ", self.layout(), " to ", layout_to, " conversion not supported");
   return Tensor{};
 }
 
@@ -1579,9 +1577,8 @@
         // A possible answer: Scipy code supports "uncoalesced CSR"
         // format that allows repeated plain dim indices, and
         // compressed and plain indices may be unsorted.
-        for (I j = 0; j < D; j++) {
-          *(blocks[block_p] + (compressed_rows ? P * cb + pb : C * pb + cb) * D + j) = input_values[i * D + j];
-        }
+        std::copy(input_values + i * D, input_values + (i + 1) * D,
+                  blocks[block_p] + (compressed_rows ? P * cb + pb : C * pb + cb) * D);
       }
     }
 
@@ -1660,23 +1657,9 @@
                 input_compressed_indices.data_ptr<index_t>(),
                 input_plain_indices.data_ptr<index_t>());
         }});
-<<<<<<< HEAD
-  DimVector values_size{num_blocks, blocksize[0], blocksize[1]};
-
-  // While we don't support conversion of hybrid csr-to-bsr yet, we'll
-  // compute hybrid compatible values sizes to meet the invariants of
-  // the BSR tensor when the support will be implemented.
-  int64_t numel_dense = 1;
-  for (int i=0; i<self.dense_dim(); i++) {
-    values_size.push_back(self.size(2 + i));
-    numel_dense *= self.size(2 + i);
-  }
-  TORCH_CHECK(numel_dense == 1, "conversion from compressed to block compressed is only possible for 2d inputs");
-=======
   DimVector dense_shape{input_values.sizes().slice(1, input_values.dim() - 1)};
   DimVector values_shape{num_blocks, blocksize[0], blocksize[1]};
   values_shape.append(dense_shape);
->>>>>>> 8278bf06
 
   Tensor result_values = input_values.new_zeros(values_shape);
   Tensor result_compressed_indices =
@@ -1750,12 +1733,6 @@
     return sparse_compressed_to_flipped(self, blocksize, "to_sparse_bsr");
   }
   if (self.layout() == kSparseCsr) {
-<<<<<<< HEAD
-=======
-    TORCH_CHECK(self.dim() == 2 + self.dense_dim(),
-                "to_sparse_bsr: conversion from Csr to Bsr for batched inputs is not implemented.");
-
->>>>>>> 8278bf06
     Tensor self_values = self.values();
     Tensor self_crow_indices = self.crow_indices();
     Tensor self_col_indices = self.col_indices();
@@ -1798,12 +1775,6 @@
     return sparse_compressed_to_flipped(self, blocksize, "to_sparse_bsc");
   }
   if (self.layout() == kSparseCsc) {
-<<<<<<< HEAD
-=======
-    TORCH_CHECK(self.dim() == 2 + self.dense_dim(),
-                "to_sparse_bsc: conversion from Csc to Bsc for batched inputs is not implemented.");
-
->>>>>>> 8278bf06
     Tensor self_values = self.values();
     Tensor self_ccol_indices = self.ccol_indices();
     Tensor self_row_indices = self.row_indices();
@@ -1842,7 +1813,7 @@
   auto layout_to = kSparse;
   _to_sparse_check_arguments("sparse_coo_to_sparse", self, sparse_dim);
 
-  AT_ERROR("sparse_coo_to_sparse: ", self.layout(), " to ", layout_to, " conversion not implemented");
+  AT_ERROR("sparse_coo_to_sparse: ", self.layout(), " to ", layout_to, " conversion not supported");
   return Tensor{};
 }
 
@@ -1927,7 +1898,7 @@
     break;
   }
 
-  AT_ERROR("sparse_compressed_to_sparse: ", self.layout(), " to ", layout_to, " conversion not implemented");
+  AT_ERROR("sparse_compressed_to_sparse: ", self.layout(), " to ", layout_to, " conversion not supported");
   return Tensor{};
 }
 
@@ -1951,7 +1922,7 @@
       break;
   }
 
-  AT_ERROR("sparse_coo_to_sparse: ", self.layout(), " to ", layout_to, " conversion not implemented");
+  AT_ERROR("sparse_coo_to_sparse: ", self.layout(), " to ", layout_to, " conversion not supported");
   return Tensor{};
 }
 
@@ -1961,7 +1932,7 @@
     _to_sparse_check_arguments("to_sparse", self, sparse_dim);
     return self;
   }
-  return self._to_sparse_copy(sparse_dim);
+  return self._to_sparse(sparse_dim);
 }
 
 Tensor to_sparse(const Tensor& self, c10::optional<c10::Layout> layout, OptionalIntArrayRef blocksize, c10::optional<int64_t> dense_dim_opt) {
@@ -1970,7 +1941,7 @@
     _to_sparse_check_arguments("to_sparse", self, layout, blocksize, dense_dim_opt);
     return self;
   }
-  return self._to_sparse_copy(layout, blocksize, dense_dim_opt);
+  return self._to_sparse(layout, blocksize, dense_dim_opt);
 }
 
 Tensor to_sparse_csr(const Tensor& self, c10::optional<int64_t> dense_dim_opt) {
@@ -1979,7 +1950,7 @@
     _to_sparse_check_arguments("to_sparse_csr", self, layout_to, {}, dense_dim_opt);
     return self;
   }
-  return self._to_sparse_csr_copy(dense_dim_opt);
+  return self._to_sparse_csr(dense_dim_opt);
 }
 
 Tensor to_sparse_csc(const Tensor& self, c10::optional<int64_t> dense_dim_opt) {
@@ -1988,7 +1959,7 @@
     _to_sparse_check_arguments("to_sparse_csc", self, layout_to, {}, dense_dim_opt);
     return self;
   }
-  return self._to_sparse_csc_copy(dense_dim_opt);
+  return self._to_sparse_csc(dense_dim_opt);
 }
 
 Tensor to_sparse_bsr(const Tensor& self, IntArrayRef blocksize, c10::optional<int64_t> dense_dim_opt) {
@@ -1997,7 +1968,7 @@
     _to_sparse_check_arguments("to_sparse_bsr", self, layout_to, blocksize, dense_dim_opt);
     return self;
   }
-  return self._to_sparse_bsr_copy(blocksize, dense_dim_opt);
+  return self._to_sparse_bsr(blocksize, dense_dim_opt);
 }
 
 Tensor to_sparse_bsc(const Tensor& self, IntArrayRef blocksize, c10::optional<int64_t> dense_dim_opt) {
@@ -2006,7 +1977,7 @@
     _to_sparse_check_arguments("to_sparse_bsc", self, layout_to, blocksize, dense_dim_opt);
     return self;
   }
-  return self._to_sparse_bsc_copy(blocksize, dense_dim_opt);
+  return self._to_sparse_bsc(blocksize, dense_dim_opt);
 }
 
 // Sparse layout conversions End
