--- conflicted
+++ resolved
@@ -4,7 +4,6 @@
 #include <ATen/native/mps/OperationUtils.h>
 
 namespace at::native {
-<<<<<<< HEAD
 namespace mps {
 void set_kernel_params
   (int64_t isizeH, int64_t isizeW,
@@ -13,18 +12,6 @@
    int64_t &kernel_sizeH, int64_t &kernel_sizeW,
    bool check_avg_pooling = false) {
 
-=======
-
-void set_kernel_params(int64_t isizeH,
-                       int64_t isizeW,
-                       int64_t osizeH,
-                       int64_t osizeW,
-                       int64_t& strideH,
-                       int64_t& strideW,
-                       int64_t& kernel_sizeH,
-                       int64_t& kernel_sizeW,
-                       bool check_avg_pooling = false) {
->>>>>>> f3fc4d03
   TORCH_CHECK((isizeH >= osizeH && isizeW >= osizeW) || (isizeH <= osizeH && isizeW <= osizeW),
               "Adaptive pool MPS: Input height and width must both be greater than, "
               "or equal to, or lesser than output height and width")
