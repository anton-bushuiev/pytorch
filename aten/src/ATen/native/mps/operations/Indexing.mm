--- conflicted
+++ resolved
@@ -28,22 +28,12 @@
 #endif
 
 namespace at::native {
-<<<<<<< HEAD
 namespace mps {
-static
-bool dispatchIndexKernel(TensorIteratorBase& iter,
-                         IntArrayRef index_size,
-                         IntArrayRef index_stride,
-                         bool index_select,
-                         bool accumulate) {
-=======
-
 static bool dispatchIndexKernel(TensorIteratorBase& iter,
                                 IntArrayRef index_size,
                                 IntArrayRef index_stride,
                                 bool index_select,
                                 bool accumulate) {
->>>>>>> f3fc4d03
   using namespace mps;
 
   if (iter.numel() == 0) {
@@ -184,27 +174,7 @@
   }
 }
 
-<<<<<<< HEAD
-static Tensor & masked_select_out_mps_impl(Tensor & result, const Tensor & self, const Tensor & mask) {
-=======
-void index_kernel_mps(TensorIteratorBase& iter, IntArrayRef index_size, IntArrayRef index_stride) {
-  using namespace mps;
-  @autoreleasepool {
-    validateInputData(iter, index_size, index_stride, "index.Tensor_out", /*accumulate=*/false);
-    dispatchIndexKernel(iter, index_size, index_stride, /*index_select=*/true, /*accumulate=*/false);
-  }
-}
-
-void index_put_kernel_mps(TensorIterator& iter, IntArrayRef index_size, IntArrayRef index_stride, bool accumulate) {
-  using namespace mps;
-  @autoreleasepool {
-    validateInputData(iter, index_size, index_stride, "index_put_impl", accumulate);
-    dispatchIndexKernel(iter, index_size, index_stride, /*index_select=*/false, accumulate);
-  }
-}
-
 static Tensor& masked_select_out_mps_impl(Tensor& result, const Tensor& self, const Tensor& mask) {
->>>>>>> f3fc4d03
   NoNamesGuard guard;
 
   TORCH_CHECK(mask.scalar_type() == ScalarType::Bool, "masked_select: expected BoolTensor for mask");
@@ -227,7 +197,6 @@
   return result;
 }
 
-<<<<<<< HEAD
 void index_kernel_mps(TensorIteratorBase& iter, IntArrayRef index_size, IntArrayRef index_stride) {
   using namespace mps;
   @autoreleasepool {
@@ -245,11 +214,7 @@
 }
 } // namespace mps
 
-static
-Tensor nonzero_fallback(const Tensor& self) {
-=======
 static Tensor nonzero_fallback(const Tensor& self) {
->>>>>>> f3fc4d03
   TORCH_WARN_ONCE("MPS: nonzero op is supported natively starting from macOS 13.0. ",
                   "Falling back on CPU. This may have performance implications.");
 
