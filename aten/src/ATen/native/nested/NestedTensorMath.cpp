#include <ATen/native/nested/NestedTensorMath.h>

#include <ATen/AccumulateType.h>
#include <ATen/Dispatch.h>
#include <ATen/Functions.h>
#include <ATen/NativeFunctions.h>
#include <ATen/NestedTensorImpl.h>
#include <ATen/ScalarOps.h>
#include <ATen/TensorIndexing.h>
#include <ATen/TensorOperators.h>
#include <ATen/TensorUtils.h>
#include <ATen/WrapDimUtilsMulti.h>
#include <ATen/core/Tensor.h>
#include <ATen/native/layer_norm.h>
#include <ATen/native/nested/NestedTensorUtils.h>

#include <tuple>

namespace at {
namespace native {
namespace {

int64_t num_bytes(IntArrayRef sizes) {
  // 0-dim Tensors have torch.Size of .size() 0, but carry 1 memory.
  // Empty 1-dim Tensors (torch.tensor([])) have torch.Size of .size() 1,
  // but carry 0 memory.
  int64_t result = 1;
  int64_t stride = 1;
  for (int ii = sizes.size() - 1; ii >= 0; --ii) {
    result += (sizes[ii] - 1) * stride;
    // TODO: accept strides as input when we support them instead of
    // assuming contiguous.
    stride *= sizes[ii];
  }
  return result;
}

Tensor pad_tensor_to_shape(
    const Tensor& t,
    IntArrayRef goal_shape,
    double value = 0) {
  std::vector<int64_t> padd;
  auto tup = t.sizes();
  TORCH_CHECK(
      t.dim() == (int64_t)(goal_shape.size()),
      "dimension ",
      t.dim(),
      " doesn't match length ",
      goal_shape.size(),
      " of goal shape.");
  for (int64_t i = tup.size() - 1; i >= 0; i--) {
    padd.push_back(0);
    padd.push_back(goal_shape[i] - tup[i]);
  }
  Tensor new_tensor = at::constant_pad_nd(t, IntArrayRef(padd), value);
  new_tensor = new_tensor.reshape(goal_shape);
  return new_tensor;
}
} // namespace

<<<<<<< HEAD
std::vector<at::Tensor> NestedTensor_unbind(
    const at::Tensor& self,
    int64_t dim) {
  TORCH_CHECK(
      dim == 0,
      "NestedTensor can only be unbound along dimension 0 ",
      "got dimension ",
      dim,
      " instead.");
  auto self_ptr = get_nested_tensor_impl(self);
  int64_t ntensors = self_ptr->size(0);
  std::vector<at::Tensor> result_tensors(ntensors);
  if (ntensors == 0) {
    return result_tensors;
  }
  // This returns a differentiable view of self as a regular tensor
  auto buffer = self.values();
  std::vector<IntArrayRef> sizes = NestedTensor_get_sizes(self_ptr),
      strides = NestedTensor_get_strides(self_ptr);
  int64_t *offsets_ptr = self_ptr->get_storage_offsets().data_ptr<int64_t>();
  for (const int64_t i: c10::irange(ntensors)){
    result_tensors[i] = buffer.as_strided(sizes[i], strides[i], offsets_ptr[i]);
  }
  return result_tensors;
}
=======
>>>>>>> d0abc314

Tensor NestedTensor_nested_tensor_from_mask(const Tensor& t, const Tensor& mask, bool mask_check) {
    TORCH_CHECK(mask.scalar_type() == at::ScalarType::Bool, "Expected mask to be of ScalarType Bool, but got ", mask.scalar_type(), " instead.");
    TORCH_CHECK(mask.dim() == 2, "Padding mask should be 2D");
    TORCH_CHECK(t.dim() == 3, "Input should be a 3D tensor, N * L * D");
    auto N = t.size(0), L = t.size(1), D = t.size(2);
    auto NN = mask.size(0), LL = mask.size(1);
    TORCH_CHECK(N == NN && L == LL, "Mask size should match input size");

    // N * L
    Tensor sizes = mask;
    Tensor tmp_pad = at::zeros({N, 1}, mask.options());
    // Make sure padding is only added at the end of mask
    Tensor nums = at::cat({sizes, tmp_pad}, 1).to(kInt).argmin(1);

    // N, ([size1, size2, ... sizeN])
    sizes = sizes.cumsum(1).select(1, L - 1);
    nums = nums.to(sizes.options());

    if (mask_check)
      TORCH_CHECK(sizes.equal(nums), "Mask must be left-aligned without gaps");

    sizes = sizes.reshape({N, 1});
    // N, ([d1=D, d2=D, ... dN=D])
    Tensor d = at::full_like(sizes, D);

    // N * 2, ([[size1, D], [size2, D], ..., [sizeN, D]])
    sizes = at::cat({sizes, d}, 1).to(kCPU);

    return at::_nested_from_padded(t, sizes, false);
}

bool NestedTensor_nested_tensor_from_mask_left_aligned(const Tensor& t, const Tensor& mask) {
    TORCH_CHECK(mask.scalar_type() == at::ScalarType::Bool, "Expected mask to be of ScalarType Bool, but got ", mask.scalar_type(), " instead.");
    TORCH_CHECK(mask.dim() == 2, "Padding mask should be 2D");
    TORCH_CHECK(t.dim() == 3, "Input should be a 3D tensor, N * L * D");
    auto N = t.size(0), L = t.size(1);
    auto NN = mask.size(0), LL = mask.size(1);
    TORCH_CHECK(N == NN && L == LL, "Mask size should match input size");

    // N * L
    Tensor sizes = mask;
    Tensor tmp_pad = at::zeros({N, 1}, mask.options());
    // Make sure padding is only added at the end of mask
    Tensor nums = at::cat({sizes, tmp_pad}, 1).to(kInt).argmin(1);

    // N, ([size1, size2, ... sizeN])
    sizes = sizes.cumsum(1).select(1, L - 1);
    nums = nums.to(sizes.options());

    return sizes.equal(nums);
}

Tensor _nested_tensor_from_tensor_list(
    TensorList list,
    c10::optional<ScalarType> dtype,
    c10::optional<Layout> layout,
    c10::optional<Device> device,
    c10::optional<bool> pin_memory) {
  for (const auto i : c10::irange(list.size())) {
    if (i > 0) {
      int64_t dim_i = list[i].dim();
      int64_t dim_prev = list[i - 1].dim();
      TORCH_CHECK(
          dim_i == dim_prev,
          "All Tensors given to nested_tensor must have the same dimension. ",
          "Found dimension ",
          dim_i,
          " for Tensor at index ",
          i,
          " and dimension ",
          dim_prev,
          " for Tensor at index ",
          i - 1,
          ".");
    }
  }
  return impl::wrap_tensor_node(
      impl::TensorNode(list),
      dtype,
      layout,
      device,
      pin_memory);
}

std::tuple<Tensor, Tensor, Tensor> nested_layer_norm(
    const Tensor& input,
    IntArrayRef normalized_shape,
    const c10::optional<Tensor>& weight_opt,
    const c10::optional<Tensor>& bias_opt,
    double eps) {
  TORCH_CHECK(weight_opt && bias_opt, "NestedTensor layer_norm requires weight and bias");
  const auto& weight = *weight_opt;
  const auto& bias = *bias_opt;
  TORCH_CHECK(!weight.is_nested(), "NestedTensor weight not supported for layer_norm");
  TORCH_CHECK(!bias.is_nested(), "NestedTensor bias not supported for layer_norm");
  auto* nt_input = get_nested_tensor_impl(input);
  TORCH_CHECK(nested_tensor_impl_is_contiguous(nt_input));
  const auto& input_buffer = nt_input->get_buffer();
  auto M_N = _check_nested_layer_norm_inputs(*nt_input, normalized_shape, weight, bias);
  auto M = M_N.first;
  auto N = M_N.second;
  const auto weight_contig = weight.expect_contiguous();
  const auto bias_contig = bias.expect_contiguous();
  auto output_buffer = at::native::empty_like(
      input_buffer,
      c10::nullopt /* dtype */,
      c10::nullopt /* layout */,
      c10::nullopt /* device */,
      c10::nullopt /* pin_memory */,
      at::MemoryFormat::Contiguous);
  auto options = input_buffer.options();
  if (input_buffer.is_cuda()) {
    auto acc_type = at::toAccumulateType(input_buffer.scalar_type(), true);
    options = options.dtype(acc_type);
  }
  Tensor mean = at::empty({M}, options);
  Tensor rstd = at::empty({M}, options);
  LayerNormKernel(
      input_buffer.is_cuda() ? kCUDA : kCPU,
      input_buffer,
      *weight_contig,
      *bias_contig,
      M,
      N,
      eps,
      &output_buffer,
      &mean,
      &rstd);
  return std::make_tuple(
    wrap_buffer(output_buffer, nt_input->get_nested_sizes()),
    mean,
    rstd
  );
}

Tensor NestedTensor_from_padded_and_nested_example(
    const Tensor& padded,
    const Tensor& nt_example) {
  return _nested_from_padded(padded, get_nested_tensor_impl(nt_example)->get_nested_sizes());
}

Tensor nested_from_padded_generic(
    const Tensor& padded,
    const Tensor& sizes,
    const bool do_transform_0213) {
  // Check and do transform 0213
  auto padded_transformed = padded;
  if (do_transform_0213) {
    padded_transformed = padded.permute({0, 2, 1, 3})
      .contiguous()
      .view(
          {padded.size(0),
           padded.size(2),
           padded.size(1) * padded.size(3)});
  }
  auto target_size = NestedTensor_get_max_size_from_size_tensor(sizes);
  // There may be extra padding on padded beyond the max size in the nested tensor.
  // Make the mask size match.
  const size_t dim = padded_transformed.dim();
  TORCH_CHECK(dim - 1 == target_size.size(), "dim: ", dim, "target_size: ", target_size.size());
  for (size_t ii = 0; ii < dim - 1; ++ii) {
    const auto padded_size_i = padded_transformed.sizes()[ii + 1];
    if (target_size[ii] < padded_size_i) {
      target_size[ii] = padded_size_i;
    }
  }
  IntArrayRef target_size_arr(target_size);
  std::vector<at::Tensor> masks;
  std::vector<at::Tensor> all_sizes = sizes.unbind();
  for (const auto& size : all_sizes) {
    IntArrayRef sizes_i(
        size.data_ptr<int64_t>(), size.data_ptr<int64_t>() + size.numel());
    at::Tensor mask_i = padded_transformed.new_full(
        sizes_i, true, kBool, c10::nullopt, c10::nullopt, c10::nullopt);
    masks.push_back(pad_tensor_to_shape(mask_i, target_size_arr));
  }
  at::Tensor final_mask = at::stack(masks);
  at::Tensor new_buffer = padded_transformed.masked_select(final_mask).to(padded.device());
  return at::detail::make_tensor<NestedTensorImpl>(
      std::move(new_buffer), sizes);
}

Tensor NestedTensor_to_padded_tensor_generic(
    const Tensor& t,
    double padding,
    OptionalIntArrayRef output_size) {
  // TODO: support noncontiguous case
  // error out for now
  TORCH_CHECK(
      nested_tensor_impl_is_contiguous(get_nested_tensor_impl(t)),
      "for now to_padded_tensor only supports contiguous nested tensor");
  // TODO: skipped optimization for case of all 1x1 tensors
  auto& nt = *get_nested_tensor_impl(t);
  auto max_size = NestedTensor_get_max_size(nt);
  auto sizes = nt.get_nested_sizes();

  if (sizes.numel() == 0 || sizes.dim() == 0) {
    TORCH_INTERNAL_ASSERT_DEBUG_ONLY(nt.get_buffer().numel() == 0);
    return nt.get_buffer().clone();
  }

  // TODO: doesn't handle empty/scalar entries because we don't need
  // it for transformers; see to_padded_tensor in
  // pytorch/nestedtensor's masking.cpp.

  const auto sizes_num_rows = sizes.sizes()[0];
  const auto sizes_num_columns = sizes.sizes()[1];
  const auto sizes_data_start = sizes.data_ptr<int64_t>();
  const auto sizes_data_end = sizes_data_start + sizes.numel();
  std::vector<int64_t> split_sizes;
  split_sizes.reserve(sizes_num_rows);
  for (auto sizes_data = sizes_data_start; sizes_data != sizes_data_end;
       sizes_data += sizes_num_columns) {
    split_sizes.push_back(
        num_bytes(IntArrayRef(sizes_data, sizes_num_columns)));
  }
  std::vector<int64_t> nonzero_split_sizes;
  for (const auto split_size : split_sizes) {
    if (split_size > 0) {
      nonzero_split_sizes.push_back(split_size);
    }
  }
  const auto buffer = nt.get_buffer();
  std::vector<Tensor> buffers_;
  if (!nonzero_split_sizes.empty()) {
    buffers_ = at::split_with_sizes(buffer, nonzero_split_sizes, 0);
  }

  std::vector<Tensor> buffers;
  buffers.reserve(split_sizes.size());
  int64_t next_buffer = 0;
  auto sizes_ptr = sizes_data_start;
  for (const auto split_size : split_sizes) {
    Tensor to_pad;
    IntArrayRef tensor_sizes(sizes_ptr, sizes_num_columns);
    if (split_size > 0) {
      to_pad = buffers_[next_buffer++].reshape(tensor_sizes);
    } else {
      to_pad = at::empty(tensor_sizes, buffer.options());
    }
    buffers.push_back(pad_tensor_to_shape(to_pad, max_size, padding));
    sizes_ptr += sizes_num_columns;
  }
  auto ret_val = at::stack(buffers);

  // Pad output tensor to output_size if provided
  if (output_size.has_value()) {
    auto output_size_ = output_size.value();
    TORCH_CHECK(
        (int64_t)output_size_.size() == ret_val.dim(),
        "Length of output_size does not match NestedTensor dims. Broadcasting is not supported.");
    for (int64_t i = 0; i < (int64_t)ret_val.dim(); i++) {
      TORCH_CHECK(
          output_size_[i] >= ret_val.size(i),
          "Value in output_size is less than NestedTensor padded size. Truncation is not supported.");
    }
    return pad_tensor_to_shape(ret_val, output_size_, padding);
  }
  return ret_val;
}

Tensor NestedTensor_embedding(
    const Tensor& weight,
    const Tensor& indices,
    int64_t padding_idx,
    bool scale_grad_by_freq,
    bool sparse) {
  const auto* nt_indices = get_nested_tensor_impl(indices);
  TORCH_CHECK(
      !weight.is_nested(), "NestedTensor weight not supported for embedding");
  TORCH_CHECK(indices.dim() < 3);
  TORCH_CHECK(indices.dim() > 0, "NestedTensor embedding doesn't support empty indices.")
  TORCH_CHECK(weight.dim() == 2);
  TORCH_CHECK(nested_tensor_impl_is_contiguous(nt_indices));
  TORCH_CHECK(weight.is_contiguous());

  const auto& indices_buffer = nt_indices->get_buffer();
  auto result_buffer = at::embedding(
      weight, indices_buffer, padding_idx, scale_grad_by_freq, sparse);
  const auto& sizes = nt_indices->get_nested_sizes();
  auto new_sizes = at::empty({sizes.size(0)}, sizes.options());
  new_sizes.fill_(weight.sizes()[1]);
  new_sizes = new_sizes.reshape({new_sizes.size(0), 1});
  new_sizes = at::cat({sizes, new_sizes}, 1);
  return at::detail::make_tensor<NestedTensorImpl>(
      result_buffer.reshape({-1}), std::move(new_sizes));
}

// Very rudimentary sum_dim for prototyping with torch_scatter.segment_reduce.
Tensor NestedTensor_sum_dim_CPU(
    const Tensor& self,
    OptionalIntArrayRef opt_dims,
    bool keepdim,
    c10::optional<ScalarType> dtype) {
  // Only allow reductions across the last dim
  auto dims = opt_dims.value_or(IntArrayRef{});
  TORCH_CHECK(
      dims.size() == 1,
      "NestedTensor only allows reduction of a single dimension for now."
  );
  auto dim = maybe_wrap_dim(dims[0], self.dim());
  TORCH_CHECK(
      dim == self.dim() - 1,
      "NestedTensor can only be reduced across the last dimension for now ",
      "got dimension ",
      dim,
      " instead.");
  // Always keep reduced dim for now
  // This is to avoid the case where the nested tensors are 1D and keepdim=False
  // making the nested tensors -> elements (e.g. sum(nt([1, 2 ,3], [4, 5]), -1) -> nt(6, 9))
  TORCH_CHECK(keepdim, "NestedTensor always requires keepdim=True for now.");
  // acc_dtype is not supported for now
  TORCH_CHECK(!dtype, "NestedTensor does not support dtype argument for now.");

  auto nt_input = get_nested_tensor_impl(self);
  TORCH_CHECK(
      nested_tensor_impl_is_contiguous(nt_input),
      "NestedTensor does not support reductions when the input is noncontiguous for now.");
  int64_t ntensors = nt_input->size(0);
  if (ntensors == 0) {
    return self;
  }
  const Tensor& buffer = nt_input->get_buffer();

  auto sizemat = nt_input->get_nested_sizes();
  // create output size tensor for keepdim=True
  auto output_sizemat = sizemat.clone();
  output_sizemat.select(1, -1).fill_(1);

  auto num_segments = at::prod(output_sizemat, -1);
  auto segment_lengths = sizemat.select(1, -1);
  const int64_t new_numel = at::sum(num_segments).item<int64_t>();
  auto output_buffer = buffer.new_empty(IntArrayRef(new_numel));

  // This logic assumes for now that
  // (1) all the nested tensors are contiguous
  // (2) the nested tensors are stored contiguously in the buffer
  AT_DISPATCH_ALL_TYPES_AND2(
    ScalarType::Half, ScalarType::BFloat16, buffer.scalar_type(), "nested_sum_dim_cpu", [&]() {
    auto* output_data = output_buffer.data_ptr<scalar_t>();
    const auto* input_data = buffer.data_ptr<scalar_t>();
    int64_t out_idx = 0, in_idx = 0;
    for (const auto i : c10::irange(ntensors)) {
      int64_t segments = num_segments[i].item<int64_t>();
      int64_t segment_length = segment_lengths[i].item<int64_t>();
      for (auto j = 0; j < segments; j++) {
        scalar_t res = 0;
        for (auto k = 0; k < segment_length; k++) {
          res += input_data[in_idx];
          in_idx += 1;
        }
        output_data[out_idx] = res;
        out_idx += 1;
      }
    }
  });

  return wrap_buffer(output_buffer, output_sizemat);
}

Tensor select_nested(const Tensor& self, int64_t dim, int64_t index) {
  auto self_ptr = get_nested_tensor_impl(self);
  std::vector<IntArrayRef> sizes = NestedTensor_get_sizes(self_ptr),
                           strides = NestedTensor_get_strides(self_ptr);
  int64_t *offsets_ptr = self_ptr->get_storage_offsets().data_ptr<int64_t>();
  const at::Tensor& buffer = self_ptr->get_unsafe_storage_as_tensor();
  int64_t positive_dim = at::maybe_wrap_dim(dim, self_ptr->dim());
  int64_t ntensors = self_ptr->size(0);
  TORCH_CHECK_INDEX(ntensors > 0, "You can only select when the NT is not empty.");
  int64_t ndims = static_cast<long>(sizes[0].size());
  if (positive_dim == 0) {
    TORCH_CHECK_INDEX(
        index >= -ntensors && index < ntensors,
        "index ",
        index,
        " is out of bounds for dimension 0 with size ",
        ntensors);
    int64_t positive_index = index < 0 ? index + ntensors : index;
    return buffer.as_strided(
        sizes[positive_index],
        strides[positive_index],
        offsets_ptr[positive_index]);
  } else {
    auto new_sizes = at::empty({ntensors, ndims-1}, TensorOptions().dtype(kLong));
    auto new_strides = at::empty({ntensors, ndims-1}, TensorOptions().dtype(kLong));
    auto new_offsets = at::empty({ntensors}, TensorOptions().dtype(kLong));
    for (int64_t i : c10::irange(ntensors)) {
      int64_t *size_ptr = new_sizes[i].data_ptr<int64_t>();
      int64_t *stride_ptr = new_strides[i].data_ptr<int64_t>();

      int64_t dim_idx = 0;
      for (int64_t j : c10::irange(ndims)) {
        if (j != dim - 1) {
          size_ptr[dim_idx] = sizes[i][j];
          stride_ptr[dim_idx] = strides[i][j];
          ++dim_idx;
        } else {
          TORCH_CHECK_INDEX(
              index >= 0 && index < sizes[i][j],
              "index ",
              index,
              " is out of bounds for dimension ",
              j,
              " of the ",
              i,
              "th constituent tensor with size ",
              sizes[i][j]);
          new_offsets[i] = offsets_ptr[i] + index * strides[i][j];
        }
      }
    }
    return create_nested_view_tensor(self, new_sizes, new_strides, new_offsets);
  }

}

<<<<<<< HEAD
Tensor clone_nested(
    const Tensor& self,
    c10::optional<c10::MemoryFormat> optional_memory_format) {
  auto memory_format = optional_memory_format.value_or(c10::MemoryFormat::Preserve);
  auto self_ptr = get_nested_tensor_impl(self);
  if (memory_format == c10::MemoryFormat::Preserve ||
  (memory_format == c10::MemoryFormat::Contiguous && self.is_contiguous())) {
    const Tensor& buffer = self_ptr->get_unsafe_storage_as_tensor(),
        sizemat = self_ptr->get_nested_sizes(),
        stridemat = self_ptr->get_nested_strides();
    const auto& offsets = self_ptr->get_storage_offsets();
    // TODO: The size and the stride do not necessarily need to be cloned,
    //       but it is more conservative.
    //       This is something we could revisit once we land a more
    //       efficient implementation of nested_sizes_ and nested_strides.
    return wrap_buffer(buffer.clone(), sizemat.clone(), stridemat.clone(), offsets.clone());
  }
  // actually, memory format is contiguous and self is noncontiguous
  else if (memory_format == c10::MemoryFormat::Contiguous) {
    const Tensor& self_buffer = self_ptr->get_unsafe_storage_as_tensor(),
        sizemat = self_ptr->get_nested_sizes();
    Tensor output_buffer = at::empty(self.numel(), self_buffer.options());
    Tensor output = wrap_buffer(output_buffer, sizemat);
    std::vector<Tensor> self_unbind = self.unbind(),
        output_unbind = output.unbind();
    for (const int64_t i: c10::irange(self_ptr->size(0))) {
      output_unbind[i].copy_(self_unbind[i]);
    }
    return output;
  } else {
    TORCH_CHECK(
        false,
        "Nested tensor clone supports Preserve and Contiguous memory formats, called clone with memory format: ",
        memory_format);
  }
}

=======
>>>>>>> d0abc314
std::tuple<Tensor,Tensor> native_dropout_nested(const Tensor& input, double p, c10::optional<bool> train) {
  auto input_ptr = get_nested_tensor_impl(input);
  const Tensor& input_buffer = input_ptr-> get_unsafe_storage_as_tensor(),
      & sizemat = input_ptr->get_nested_sizes(),
      & stridemat = input_ptr->get_nested_strides();
  const auto offsets = input_ptr->get_storage_offsets();
  Tensor output_buffer, mask_buffer;
  if (input_buffer.numel() == 0) {
    output_buffer = input_buffer.clone();
    mask_buffer = input_buffer.clone();
  }
  else {
    std::tie(output_buffer, mask_buffer) = at::native_dropout(input_buffer, p, train);
  }
  // regular tensor dropout reuses input size and stride
  // i.e. if input is not contiguous, then output is also discontiguous
  Tensor output = wrap_buffer(output_buffer, sizemat.clone(), stridemat.clone(), offsets.clone()),
      mask = wrap_buffer(mask_buffer, sizemat.clone(), stridemat.clone(), offsets.clone());
  return std::make_tuple(output, mask);
}

Tensor softmax_nested(
    const Tensor& input,
    const int64_t dim,
    const bool half_to_float) {
  auto input_ptr = get_nested_tensor_impl(input);
  int64_t ntensors = input_ptr->size(0);
  if (ntensors == 0) {
    return input.clone();
  }
  int64_t positive_dim = at::maybe_wrap_dim(dim, input_ptr->dim());
  TORCH_CHECK(
      positive_dim >= 1,
      "Cannot apply softmax across nested dimension 0");
  // create a contiguous output
  // TODO We would ideally use a empty_like here, but that is not supported
  // for nested tensors yet. Since we are only using the buffer for the options
  // and size it is okay to use unsafe_storage_as_tensor here.
  const Tensor& buffer = input_ptr->get_unsafe_storage_as_tensor(),
      & sizemat = input_ptr->get_nested_sizes();
  Tensor output_buffer = buffer.new_empty(buffer.sizes());
  Tensor output = wrap_buffer(output_buffer, sizemat.clone());
  // call tensor softmax
  // TODO: for cpu, maybe use `parallel_for` if benchmarks show necessity
  //       to do that, have to merge `aten/src/ATen/native/cpu/SoftMaxKernel.cpp/softmax_kernel`
  //       1. it has `parallel_for` and we cannot multi-thread in multi-thread
  //       2. cannot dispatch in multi-thread (in this case at::_softmax_out)
  std::vector<Tensor> input_unbind = input.unbind(),
      output_unbind = output.unbind();
  for (int64_t i = 0; i < ntensors; i++) {
    at::_softmax_out(
        output_unbind[i],
        input_unbind[i],
        positive_dim - 1,
        half_to_float);
  }
  return output;
}

Tensor transpose_nested(const Tensor& self, int64_t dim0, int64_t dim1) {
  auto self_ptr = get_nested_tensor_impl(self);
  // check input dimensions
  int64_t ndims = self_ptr->dim();
  int64_t positive_dim0 = at::maybe_wrap_dim(dim0, ndims),
      positive_dim1 = at::maybe_wrap_dim(dim1, ndims);
  if (positive_dim0 == positive_dim1) {
    return self;
  }
  TORCH_CHECK(positive_dim0 > 0 && positive_dim1 > 0, "Nested tensor dimension 0 cannot be transposed");
  // -- to exclude the implicit batch dimension
  ndims--;
  positive_dim0--;
  positive_dim1--;
  // transpose = switch `dim0` and `dim1` columns of `sizemat` and `stridemat`
  const Tensor& sizemat = self_ptr->get_nested_sizes(),
      & stridemat = self_ptr->get_nested_strides();
  Tensor column_indices = sizemat.new_empty(ndims);
  int64_t* column_indices_ptr = column_indices.data_ptr<int64_t>();
  std::iota(column_indices_ptr, column_indices_ptr + ndims, 0);
  column_indices_ptr[positive_dim0] = positive_dim1;
  column_indices_ptr[positive_dim1] = positive_dim0;
  // create transposed `sizemat` and `stridemat`
  Tensor sizemat_transposed = at::index_select(sizemat, 1, column_indices),
      stridemat_transposed = at::index_select(stridemat, 1, column_indices);
  return create_nested_view_tensor(
      self, sizemat_transposed, stridemat_transposed, self_ptr->get_storage_offsets().clone());
}

Tensor squeeze_nested(const Tensor& self) {
  TORCH_CHECK(false,
  "squeeze(): For nested tensors, squeeze without the dim argument is not supported ",
  "at the moment, however you can use squeeze(Tensor self, int dim) instead ",
  "if you need this feature, please open an issue on github describing your use case.");
  return self;
}

Tensor squeeze_dim_nested(const Tensor& self, IntArrayRef dims) {
  auto self_ptr = get_nested_tensor_impl(self);
  int64_t ndim = self_ptr->dim();
  auto mask = at::dim_list_to_bitset(dims, ndim);
  TORCH_CHECK(!mask.test(0),
  "squeeze(): For nested tensors, squeezing dimension 0 is not supported at the moment ",
  "if you need this feature, please open an issue on github describing your use case.");
  const Tensor& sizemat = self_ptr->get_nested_sizes();
  const Tensor& stridemat = self_ptr->get_nested_strides();
  // if tensor.size(dim) != 1 torch.squeeze will return the result, we do the same here
  for (const auto d : c10::irange(ndim)) {
    if (mask.test(d)) {
      c10::optional<int64_t> size_dim = self_ptr->opt_size(d);
      if (!(size_dim.has_value() && *size_dim == 1)) {
        mask.reset(d);
      }
    }
  }

  if (!mask.any()) {
    // detach to avoid triggering throw_error_if_base_and_tensor_are_same
    return self.detach();
  }
  // if ndim == 2 and we pass the above if statement we should have a
  // nested tensor of singleton tensors
  TORCH_CHECK(ndim > static_cast<int64_t>(1 + dims.size()),
  "squeeze(): For nested tensors, squeezing a nested tensor of singleton tensors is not ",
  "supported at the moment, if you need this feature, please open an issue on github",
  "describing your use case.");
  const auto new_ndim = ndim - mask.count();
  auto column_indices = sizemat.new_empty(new_ndim - 1);
  int64_t* column_indices_ptr = column_indices.data_ptr<int64_t>();
  for (const auto d : c10::irange(1, ndim)) {
    if (!mask.test(d)) {
      *column_indices_ptr++ = d - 1;
    }
  }
  auto sizemat_squeezed = at::index_select(sizemat, 1, column_indices);
  auto stridemat_squeezed = at::index_select(stridemat, 1, column_indices);
  return create_nested_view_tensor(
      self, sizemat_squeezed, stridemat_squeezed, self_ptr->get_storage_offsets().clone());
}

Tensor squeeze_dim_nested(const Tensor& self, int64_t dim) {
  return squeeze_dim_nested(self, IntArrayRef{dim});
}

Tensor unsqueeze_nested(const Tensor& self, int64_t dim) {
  auto self_ptr = get_nested_tensor_impl(self);
  int64_t ndim = self_ptr->dim();
  int64_t wrapped_dim = at::maybe_wrap_dim(dim, ndim + 1);
  TORCH_CHECK(wrapped_dim > 0,
  "unsqueeze(): For nested tensors, unsqueezing dimension 0 is not supported at the moment ",
  "if you need this feature, please open an issue on github describing your use case.");
  const Tensor& sizemat = self_ptr->get_nested_sizes();
  const Tensor& stridemat = self_ptr->get_nested_strides();
  auto mat_dim = wrapped_dim - 1;
  Tensor new_size = sizemat.new_ones({sizemat.size(0), 1});
  Tensor sizemat_unsqueezed = at::cat({sizemat.slice(1, 0, mat_dim),
                                       new_size,
                                       sizemat.slice(1, mat_dim, ndim)}, 1);
  Tensor new_stride;
  if (wrapped_dim == ndim) {
    new_stride = stridemat.new_ones({stridemat.size(0), 1});
  } else {
    new_stride = (stridemat.select(1, mat_dim) * sizemat.select(1, mat_dim)).unsqueeze(-1);
  }
  Tensor stridemat_unsqueezed = at::cat({stridemat.slice(1, 0, mat_dim),
                                         new_stride,
                                         stridemat.slice(1, mat_dim, ndim)}, 1);
  return create_nested_view_tensor(
      self, sizemat_unsqueezed, stridemat_unsqueezed, self_ptr->get_storage_offsets().clone());
}

// utilities supporting `view_nested` and `reshape_nested`
namespace {
// Args:
//     sizes: the sizes of original nested tensor
//     strides: the strides of original nested tensor
//     proposed_shape: user proposed new shape
//     op: the options for new size and stride matrices
// Returns:
//     whether viewable
//     size matrix after reshape
//     stride matrix after reshape (not fully populated if not viewable)
inline std::tuple<bool, Tensor, Tensor> NestedTensor_compute_size_stride(
    const std::vector<IntArrayRef>& sizes,
    const std::vector<IntArrayRef>& strides,
    const IntArrayRef& proposed_shape,
    const c10::TensorOptions& op) {
  int64_t ntensors = sizes.size(),
      ndims_underlying = sizes[0].size(),
      ndims_underlying_reshaped = proposed_shape.size() - 1;
  bool viewable = true;
  Tensor sizemat_reshaped = at::empty({ntensors, ndims_underlying_reshaped}, op),
      stridemat_reshaped = at::empty({ntensors, ndims_underlying_reshaped}, op);
  int64_t* sizemat_reshaped_ptr = sizemat_reshaped.data_ptr<int64_t>(),
      * stridemat_reshaped_ptr = stridemat_reshaped.data_ptr<int64_t>();
  for (int64_t itensor = 0; itensor < ntensors; itensor++) {
    const IntArrayRef& size = sizes[itensor],
        & stride = strides[itensor];
    // compute reshaped size
    std::vector<int64_t> size_reshaped_vector(proposed_shape.begin() + 1, proposed_shape.end());
    // only allow one pre-existing dimension to have proposed shape == -1
    int64_t infer_index_old = -1;
    // some negative sizes remain to be infered
    if (ndims_underlying < ndims_underlying_reshaped) {
      int64_t numel = 1, numel_reshaped = 1;
      // replace negative sizes for old dimensions with old sizes
      for (int64_t idim = 0; idim < ndims_underlying; idim++) {
        int64_t& size_reshaped = size_reshaped_vector[idim];
        TORCH_CHECK(size_reshaped >= -1, "invalid shape dimension ", size_reshaped);
        if (size_reshaped == -1) {
          TORCH_CHECK(infer_index_old == -1, "only one dimension can be inferred");
          size_reshaped = size[idim];
          infer_index_old = idim;
        }
        numel *= size[idim];
        numel_reshaped *= size_reshaped;
      }
      // infer negative size for new dimension
      int64_t infer_index = -1;
      for (int64_t idim = ndims_underlying; idim < ndims_underlying_reshaped; idim++) {
        const int64_t& size_reshaped = size_reshaped_vector[idim];
        if (size_reshaped >= 0) {
          numel_reshaped *= size_reshaped;
        }
        else if (size_reshaped == -1) {
          if (infer_index > -1) {
            throw std::runtime_error("only one dimension can be inferred");
          }
          else {
            infer_index = idim;
          }
        }
        else {
          AT_ERROR("invalid shape dimension ", size_reshaped);
        }
      }
      // See Note [Special size rule for nested tensor]
      TORCH_CHECK(infer_index == -1, "nested tensor does not infer shape");
      TORCH_CHECK(
          numel == numel_reshaped,
          "shape '", proposed_shape, "' ",
          "is invalid for input of size ", numel);
    }
    // all negative sizes can be replaced
    else {
      int64_t numel = 1, numel_reshaped = 1;
      for (int64_t idim = 0; idim < ndims_underlying_reshaped; idim++) {
        int64_t& size_reshaped = size_reshaped_vector[idim];
        TORCH_CHECK(size_reshaped >= -1, "invalid shape dimension ", size_reshaped);
        if (size_reshaped == -1) {
          size_reshaped = size[idim];
        }
        numel *= size[idim];
        numel_reshaped *= size_reshaped;
      }
      for (int64_t idim = ndims_underlying_reshaped; idim < ndims_underlying; idim++) {
        numel *= size[idim];
      }
      TORCH_CHECK(
          numel == numel_reshaped,
          "shape '", proposed_shape, "' ",
          "is invalid for input of size ", numel);
    }
    IntArrayRef size_reshaped(size_reshaped_vector);
    // compute reshaped stride
    auto opt_stride_reshaped = at::detail::computeStride(size, stride, size_reshaped);
    // reshape as view is possible
    if (opt_stride_reshaped.has_value()) {
      const IntArrayRef& stride_reshaped = *opt_stride_reshaped;
      // fill reshaped size and stride into sizemat and stridemat
      for (int64_t idim = 0; idim < ndims_underlying_reshaped; idim++) {
        sizemat_reshaped_ptr[idim] = size_reshaped[idim];
        stridemat_reshaped_ptr[idim] = stride_reshaped[idim];
      }
      sizemat_reshaped_ptr += ndims_underlying_reshaped;
      stridemat_reshaped_ptr += ndims_underlying_reshaped;
    }
    // reshape as view is impossible
    else {
      viewable = false;
      // fill reshaped size into sizemat
      for (int64_t idim = 0; idim < ndims_underlying_reshaped; idim++) {
        sizemat_reshaped_ptr[idim] = size_reshaped[idim];
      }
      sizemat_reshaped_ptr += ndims_underlying_reshaped;
    }
  }
  return std::make_tuple(viewable, sizemat_reshaped, stridemat_reshaped);
}
} // namespace

// Note [Special size rule for nested tensor]
// Instead of infering size, -1 means "inherit the old size", so:
// * negative size is legal for a ragged dimension
// * however, we only allow one -1
// In principle we could still infer a dimension,
// we are designing a better semantics to include both inheritance and inference
Tensor view_nested(const Tensor& self, IntArrayRef proposed_shape) {
  TORCH_CHECK(
      !proposed_shape.empty(),
      "shape '[]' is invalid for a nested tensor");
  auto self_ptr = get_nested_tensor_impl(self);
  // basic information before reshaping
  int64_t ntensors = self_ptr->size(0);
  TORCH_CHECK(
      ntensors > 0,
      "empty nested tensor cannot be reshaped");
  // basic information after reshaping
  int64_t ntensors_reshaped = proposed_shape[0];
  TORCH_CHECK(
      ntensors == ntensors_reshaped,
      "view: For now nested view cannot change or infer the implicit batch dimension");
  std::vector<IntArrayRef> sizes = NestedTensor_get_sizes(self_ptr),
      strides = NestedTensor_get_strides(self_ptr);
  // reshaping underlying tensor dimensions does not change offset
  // determine reshaped size and stride
  const Tensor& sizemat = self_ptr->get_nested_sizes();
  bool viewable;
  Tensor sizemat_reshaped, stridemat_reshaped;
  std::tie(viewable, sizemat_reshaped, stridemat_reshaped) = NestedTensor_compute_size_stride(
      sizes, strides, proposed_shape, sizemat.options());
  TORCH_CHECK(
      viewable,
      "view size is not compatible with input tensor's size and stride "
      "(at least one dimension spans across two contiguous subspaces). "
      "Use .reshape(...) instead.");
  return create_nested_view_tensor(self, sizemat_reshaped, stridemat_reshaped, self_ptr->get_storage_offsets().clone());
}
  /**
   * Create a buffer tensor that is a view of self
   *
   * This serves as the boundary between nested and non nested tensor
   * view conversions
   *
   * @return Returns a new non nested tensor that
   * aliases the same storage as self
   */
Tensor values_nested(const Tensor& self) {
  TORCH_INTERNAL_ASSERT(self.is_nested(), "Can only create a buffer from Nested Tensor");
  auto* nt_self = get_nested_tensor_impl(self);
  return nt_self->get_unsafe_storage_as_tensor();
}

/**
 * Create a nested tensor that is a view of a buffer
 *
 * This serves as the boundary between non nested tensor and nested
 * view conversions
 *
 * @return Returns a nested tensor that
 * aliases the same storage as buffer
 */
Tensor _nested_view_from_buffer(
    const Tensor& buffer,
    const Tensor& nested_sizes,
    const Tensor& nested_strides,
    const Tensor& storage_offsets) {
  TORCH_INTERNAL_ASSERT(
      !buffer.is_nested(),
      "Can only a create Nested Tensor from a normal tensor buffer");
  TORCH_INTERNAL_ASSERT(buffer.dim() == 1, "The input buffer must be flat");
  TORCH_INTERNAL_ASSERT(nested_sizes.dim() == 2, "Expected the nested size tensor to be two dimensional.");
  uint64_t num_elements_nested_size = at::prod(nested_sizes, 1).sum().item<int64_t>();
  uint64_t buffer_storage_size = buffer.storage().nbytes()/buffer.dtype().itemsize();
  TORCH_INTERNAL_ASSERT(
      buffer_storage_size == num_elements_nested_size,
      "The number of elements in the buffer must equal the nested tensor size but buffer size: ",
      buffer_storage_size,
      " and nested tensor size: ",
      num_elements_nested_size,
      ".");

  TORCH_INTERNAL_ASSERT(nested_strides.dim() == 2, "Expected the nested stride tensor to be two dimensional.");
  TORCH_INTERNAL_ASSERT(nested_sizes.size(0) == nested_strides.size(0), "Expected the first dimension of nested size and nested stride tensor to be equal.");
  TORCH_INTERNAL_ASSERT(nested_strides.size(0) == storage_offsets.size(0), "Expected the first dimension of nested stride tensor to equal the length of offsets.");
  return at::detail::make_tensor<NestedTensorImpl>(
    c10::TensorImpl::VIEW,
    buffer,
    nested_sizes,
    nested_strides,
    storage_offsets);
}

// See Note [Special size rule for nested tensor]
Tensor reshape_nested(const Tensor& self, IntArrayRef proposed_shape) {
  TORCH_CHECK(
      !proposed_shape.empty(),
      "shape '[]' is invalid for a nested tensor");
  auto self_ptr = get_nested_tensor_impl(self);
  // basic information before reshaping
  int64_t ntensors = self_ptr->size(0);
  TORCH_CHECK(
      ntensors > 0,
      "empty nested tensor cannot be reshaped");
  // basic information after reshaping
  int64_t ntensors_reshaped = proposed_shape[0];
  TORCH_CHECK(
      ntensors == ntensors_reshaped,
      "reshape: For now nested reshape cannot change or infer the implicit batch dimension");
  std::vector<IntArrayRef> sizes = NestedTensor_get_sizes(self_ptr),
      strides = NestedTensor_get_strides(self_ptr);
  // reshaping underlying tensor dimensions does not change offset
  // determine reshaped size and stride
  const Tensor& sizemat = self_ptr->get_nested_sizes();
  bool viewable{false};
  Tensor sizemat_reshaped, stridemat_reshaped;
  std::tie(viewable, sizemat_reshaped, stridemat_reshaped) = NestedTensor_compute_size_stride(
      sizes, strides, proposed_shape, sizemat.options());
  if (viewable) {
    return self.view(proposed_shape);
  }
  else {
    return self.clone(at::MemoryFormat::Contiguous).view(proposed_shape);
  }
}

Tensor reshape_as_nested(const Tensor& self, const Tensor& other) {
  auto other_ptr = get_nested_tensor_impl(other);
  // TODO: this is to reproduce other_ptr->opt_sizes_
  //       if an accessor is provided in the future, can replace this
  std::vector<int64_t> sizes;
  for (int64_t i = 0; i < other_ptr->dim(); i++) {
    c10::optional<int64_t> opt_size = other_ptr->opt_size(i);
    if (opt_size.has_value()) {
      sizes.push_back(*opt_size);
    }
    else {
      sizes.push_back(-1);
    }
  }
  // reshape with other.opt_sizes_
  return self.reshape(sizes);
}

Tensor& normal_nested_(Tensor& self, double mean, double std, c10::optional<Generator> gen) {
  const auto& self_buf = get_nested_tensor_impl(self)->get_buffer();
  self_buf.normal_(mean, std, gen);
  return self;
}

} // namespace native
} // namespace at<|MERGE_RESOLUTION|>--- conflicted
+++ resolved
@@ -58,34 +58,6 @@
 }
 } // namespace
 
-<<<<<<< HEAD
-std::vector<at::Tensor> NestedTensor_unbind(
-    const at::Tensor& self,
-    int64_t dim) {
-  TORCH_CHECK(
-      dim == 0,
-      "NestedTensor can only be unbound along dimension 0 ",
-      "got dimension ",
-      dim,
-      " instead.");
-  auto self_ptr = get_nested_tensor_impl(self);
-  int64_t ntensors = self_ptr->size(0);
-  std::vector<at::Tensor> result_tensors(ntensors);
-  if (ntensors == 0) {
-    return result_tensors;
-  }
-  // This returns a differentiable view of self as a regular tensor
-  auto buffer = self.values();
-  std::vector<IntArrayRef> sizes = NestedTensor_get_sizes(self_ptr),
-      strides = NestedTensor_get_strides(self_ptr);
-  int64_t *offsets_ptr = self_ptr->get_storage_offsets().data_ptr<int64_t>();
-  for (const int64_t i: c10::irange(ntensors)){
-    result_tensors[i] = buffer.as_strided(sizes[i], strides[i], offsets_ptr[i]);
-  }
-  return result_tensors;
-}
-=======
->>>>>>> d0abc314
 
 Tensor NestedTensor_nested_tensor_from_mask(const Tensor& t, const Tensor& mask, bool mask_check) {
     TORCH_CHECK(mask.scalar_type() == at::ScalarType::Bool, "Expected mask to be of ScalarType Bool, but got ", mask.scalar_type(), " instead.");
@@ -503,46 +475,6 @@
 
 }
 
-<<<<<<< HEAD
-Tensor clone_nested(
-    const Tensor& self,
-    c10::optional<c10::MemoryFormat> optional_memory_format) {
-  auto memory_format = optional_memory_format.value_or(c10::MemoryFormat::Preserve);
-  auto self_ptr = get_nested_tensor_impl(self);
-  if (memory_format == c10::MemoryFormat::Preserve ||
-  (memory_format == c10::MemoryFormat::Contiguous && self.is_contiguous())) {
-    const Tensor& buffer = self_ptr->get_unsafe_storage_as_tensor(),
-        sizemat = self_ptr->get_nested_sizes(),
-        stridemat = self_ptr->get_nested_strides();
-    const auto& offsets = self_ptr->get_storage_offsets();
-    // TODO: The size and the stride do not necessarily need to be cloned,
-    //       but it is more conservative.
-    //       This is something we could revisit once we land a more
-    //       efficient implementation of nested_sizes_ and nested_strides.
-    return wrap_buffer(buffer.clone(), sizemat.clone(), stridemat.clone(), offsets.clone());
-  }
-  // actually, memory format is contiguous and self is noncontiguous
-  else if (memory_format == c10::MemoryFormat::Contiguous) {
-    const Tensor& self_buffer = self_ptr->get_unsafe_storage_as_tensor(),
-        sizemat = self_ptr->get_nested_sizes();
-    Tensor output_buffer = at::empty(self.numel(), self_buffer.options());
-    Tensor output = wrap_buffer(output_buffer, sizemat);
-    std::vector<Tensor> self_unbind = self.unbind(),
-        output_unbind = output.unbind();
-    for (const int64_t i: c10::irange(self_ptr->size(0))) {
-      output_unbind[i].copy_(self_unbind[i]);
-    }
-    return output;
-  } else {
-    TORCH_CHECK(
-        false,
-        "Nested tensor clone supports Preserve and Contiguous memory formats, called clone with memory format: ",
-        memory_format);
-  }
-}
-
-=======
->>>>>>> d0abc314
 std::tuple<Tensor,Tensor> native_dropout_nested(const Tensor& input, double p, c10::optional<bool> train) {
   auto input_ptr = get_nested_tensor_impl(input);
   const Tensor& input_buffer = input_ptr-> get_unsafe_storage_as_tensor(),
