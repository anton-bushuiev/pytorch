--- conflicted
+++ resolved
@@ -187,12 +187,8 @@
 
         retries = 1
         success = False
-<<<<<<< HEAD
+        model = None
         while not success and retries < 6:
-=======
-        model = None
-        while not success and retries < 4:
->>>>>>> 2c4368ab
             try:
                 model = create_model(
                     model_name,
