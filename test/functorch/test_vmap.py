--- conflicted
+++ resolved
@@ -27,12 +27,7 @@
     instantiate_parametrized_tests,
     subtest,
     TEST_WITH_UBSAN,
-<<<<<<< HEAD
-    IS_MACOS,
-    IS_X86,
     skipIfRocm,
-=======
->>>>>>> ee756f1e
 )
 from torch.testing._internal.common_device_type import \
     toleranceOverride, tol
