--- conflicted
+++ resolved
@@ -1641,11 +1641,8 @@
         '_refs.hstack',
         '_refs.isclose',
         '_refs.isfinite',
-<<<<<<< HEAD
+        '_refs.isreal',
         '_refs.log_softmax',
-=======
-        '_refs.isreal',
->>>>>>> 9c127986
         '_refs.movedim',
         '_refs.narrow',
         '_refs.nn.functional.l1_loss',
