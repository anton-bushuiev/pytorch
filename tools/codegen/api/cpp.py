from tools.codegen.model import (Argument, Arguments, BaseTy, BaseType,
                                 FunctionSchema, ListType, NativeFunction,
                                 OptionalType, Return, SelfArgument,
                                 TensorOptionsArguments, Type)
from tools.codegen.api.types import (ArgName, BaseCType, Binding, ConstRefCType, NamedCType, CType,
                                     MutRefCType, ArrayCType, ListCType, VectorCType, ArrayRefCType,
                                     OptionalCType, TupleCType, SpecialArgName, boolT, scalarT,
                                     tensorListT, dimnameListT, tensorT, voidT, longT,
<<<<<<< HEAD
                                     BaseTypeToCppMapping, intArrayRefT, tensorOptionsT,
                                     iTensorListRefT, iOptTensorListRefT)
=======
                                     BaseTypeToCppMapping, intArrayRefT, optionalIntArrayRefT,
                                     tensorOptionsT, iTensorListRefT)
>>>>>>> 8efc81b2
from tools.codegen import local
from tools.codegen.utils import assert_never
from typing import Optional, Sequence, Union, List, Set

# This file describes the translation of JIT schema to the public C++
# API, which is what people use when they call functions like at::add.
#
# Prominent characteristics of the C++ API:
#
#   - dtype, layout, device and pin_memory are collected into
#     a single C++ type TensorOptions  (the native functions API
#     also has this, but tensor options is really most relevant
#     for the C++ API; it makes calling kwarg factory functions
#     pleasant)
#
#   - defaulting lives here (in fact, the dispatcher is completely
#     oblivious of defaults!)
#
# BTW: policy on name collisions: we try not to have types with
# collisions, but functions are fair game to collide

def name(func: FunctionSchema, *, faithful_name_for_out_overloads: bool = False) -> str:
    name = str(func.name.name)
    if func.is_out_fn():
        if faithful_name_for_out_overloads:
            name += '_outf'
        else:
            name += '_out'

    return name

# Translation of "value types" in JIT schema to C++ API type.  Value
# types look the same no matter if they are argument types or return
# types.  Returns None if the type in question is not a value type.
def valuetype_type(t: Type, *, binds: ArgName, remove_non_owning_ref_types: bool = False) -> Optional[NamedCType]:
    if isinstance(t, BaseType):
        if t.name == BaseTy.Tensor or t.name == BaseTy.Scalar:
            return None
        if remove_non_owning_ref_types:
            if t.name == BaseTy.str:
                raise AssertionError("string ref->value conversion: not implemented yet")
        # All other BaseType currently map directly to BaseCppTypes.
        return NamedCType(binds, BaseCType(BaseTypeToCppMapping[t.name]))
    elif isinstance(t, OptionalType):
        elem = valuetype_type(t.elem, binds=binds)
        if elem is None:
            return None
        return NamedCType(binds, OptionalCType(elem.type))
    elif isinstance(t, ListType):
        if str(t.elem) == 'bool':
            assert t.size is not None
            return NamedCType(binds, ArrayCType(BaseCType(boolT), t.size))
        else:
            return None
    else:
        raise AssertionError(f"unrecognized type {repr(t)}")

# Translation of types occuring in JIT arguments to a C++ argument type.
# If remove_non_owning_ref_types is set, we'll guarantee that the outputed CType is not a non-owning reference type.
# For example, we'll return std::vector<int> instead of IntArrayRef.
# See Note [translation from C++ reference to value types]
def argumenttype_type(
        t: Type,
        *,
        mutable: bool,
        binds: ArgName,
        remove_non_owning_ref_types: bool = False,
        structured_type_override: bool
) -> NamedCType:
    # If it's a value type, do the value type translation
    r = valuetype_type(t, binds=binds, remove_non_owning_ref_types=remove_non_owning_ref_types)
    if r is not None:
        return r

    if isinstance(t, BaseType):
        if t.name == BaseTy.Tensor:
            if mutable and not local.use_const_ref_for_mutable_tensors():
                return NamedCType(binds, MutRefCType(BaseCType(tensorT)))
            else:
                return NamedCType(binds, ConstRefCType(BaseCType(tensorT)))
        elif t.name == BaseTy.Scalar:
            return NamedCType(binds, ConstRefCType(BaseCType(scalarT)))
        else:
            raise AssertionError(f"base type should have been value type {t}")
    elif isinstance(t, OptionalType):
        if str(t.elem) == 'Tensor':
            if mutable and not local.use_const_ref_for_mutable_tensors():
                return NamedCType(binds, MutRefCType(BaseCType(tensorT)))  # TODO: fix this discrepancy
            else:
                return NamedCType(binds, ConstRefCType(OptionalCType(BaseCType(tensorT))))
        elif str(t.elem) == 'Scalar':
            return NamedCType(binds, ConstRefCType(OptionalCType(BaseCType(scalarT))))
        elif isinstance(t.elem, ListType) and str(t.elem.elem) == 'int':
            return NamedCType(binds, BaseCType(optionalIntArrayRefT))
        elem = argumenttype_type(t.elem, mutable=mutable, binds=binds, structured_type_override=structured_type_override)
        return NamedCType(binds, OptionalCType(elem.type))
    elif isinstance(t, ListType):
        # TODO: remove these special cases, ArrayRef fallthrough works fine
        if str(t.elem) == 'int':
            if remove_non_owning_ref_types:
                return NamedCType(binds, VectorCType(BaseCType(longT)))
            else:
                return NamedCType(binds, BaseCType(intArrayRefT))
        elif str(t.elem) == 'Tensor':
            if structured_type_override:
                return NamedCType(binds, ConstRefCType(BaseCType(iTensorListRefT)))
            else:
                return NamedCType(binds, BaseCType(tensorListT))
        elif str(t.elem) == 'Scalar':
            return NamedCType(binds, ArrayRefCType(BaseCType(scalarT)))
        elif str(t.elem) == 'Dimname':
            return NamedCType(binds, BaseCType(dimnameListT))
        elif str(t.elem) == 'Tensor?':
            if structured_type_override:
                return NamedCType(binds, ConstRefCType(BaseCType(iOptTensorListRefT)))
            else:
                return NamedCType(binds, ConstRefCType(ListCType(OptionalCType(BaseCType(tensorT)))))
        elem = argumenttype_type(t.elem, mutable=mutable, binds=binds, structured_type_override=structured_type_override)
        return NamedCType(binds, ArrayRefCType(elem.type))
    else:
        raise AssertionError(f"unrecognized type {repr(t)}")

# Translate a JIT argument into its C++ type
def argument_type(a: Argument, *, binds: ArgName, structured_type_override: bool) -> NamedCType:
    return argumenttype_type(a.type, mutable=a.is_write, binds=binds, structured_type_override=structured_type_override)

# Translation of a (non-multi) return type from JIT to C++
# N.B: returntype_type returns a CType, not a NamedCType.
# This is mostly because of the mismatch between return types and return names.
# e.g. a function with a return type of 'void' has 0 return names,
# and a function with a return type of 'std::tuple' has >1 return name.
def returntype_type(t: Type, *, mutable: bool) -> CType:
    # placeholder is ignored
    r = valuetype_type(t, binds="__placeholder__")
    if r is not None:
        return r.type

    if isinstance(t, BaseType):
        if t.name == BaseTy.Tensor:
            if mutable:
                if local.use_const_ref_for_mutable_tensors():
                    return ConstRefCType(BaseCType(tensorT))
                else:
                    return MutRefCType(BaseCType(tensorT))
            else:
                # Note [Tensor Copy Returns]
                # Currently, we use "Argument.is_write" to determine
                # whether or not Tensor return types should be copies or references.
                # If that ever changes, take a look at other locations of this note!
                return BaseCType(tensorT)
        elif t.name == BaseTy.Scalar:
            return BaseCType(scalarT)
    elif isinstance(t, ListType):
        elem = returntype_type(t.elem, mutable=mutable)
        assert t.size is None, f"fixed size list returns not supported: {t}"
        return VectorCType(elem)

    raise AssertionError(f"unrecognized return type {t}")

# Translation of a single return to its C++ type
def return_type(r: Return) -> CType:
    return returntype_type(r.type, mutable=r.is_write)

# Translation of a full (possibly multi) return from JIT to its C++ type
def returns_type(rs: Sequence[Return]) -> CType:
    if len(rs) == 0:
        return BaseCType(voidT)
    elif len(rs) == 1:
        return return_type(rs[0])
    else:
        return TupleCType([return_type(r) for r in rs])

def return_names(f: NativeFunction, *, fallback_name: str = 'result') -> Sequence[str]:
    returns: List[str] = []
    for i, r in enumerate(f.func.returns):
        # If we have an inplace function, the return argument is
        # implicitly named self.
        # TODO: Consider incorporating this into the data model
        if f.func.name.name.inplace:
            assert i == 0, "illegal inplace function with multiple returns"
            name = 'self'
        # If we are out function, the name is the name of the
        # corresponding output function (r.name will get recorded
        # in field_name later.)
        elif f.func.is_out_fn():
            name = f.func.arguments.out[i].name
        # If the return argument is explicitly named...
        elif r.name:
            name_conflict = any(r.name == a.name for a in f.func.schema_order_arguments())
            if name_conflict and not f.func.is_out_fn():
                name = f'{r.name}_return'
            else:
                name = r.name
        # If there is no explicit name and no fallback name was passed in, we just name the output result,
        # unless it's a multi-return, in which case it's result0,
        # result1, etc (zero-indexed)
        else:
            name = fallback_name if len(f.func.returns) == 1 else f'{fallback_name}{i}'
        returns.append(name)
    return returns

JIT_TO_CPP_DEFAULT = {
    'False': 'false',
    'True': 'true',
    'None': 'c10::nullopt',  # UGH this one is type directed
    'Mean': 'at::Reduction::Mean',
    '[]': '{}',
    'contiguous_format': 'MemoryFormat::Contiguous',
    'long': 'at::kLong',
}

# Convert a JIT default into C++ expression representing the default
def default_expr(d: str, t: Type) -> str:
    if d == 'None' and str(t) == 'Tensor?':
        return '{}'
    if isinstance(t, BaseType) and t.name is BaseTy.str:
        # Schema allows single quotes but C++ needs double
        if len(d) >= 2 and d[0] == "'" and d[-1] == "'":
            s = ''
            i = 1
            while i + 1 < len(d):
                if d[i] != '\\':
                    if d[i] == '"':
                        s += '\\"'
                    else:
                        s += d[i]
                    i += 1
                else:
                    if d[i + 1] == "'":
                        s += "'"
                    else:
                        s += d[i:i + 2]
                    i += 2

            return f'"{s}"'

    if isinstance(t, OptionalType):
        if d == 'None':
            return 'c10::nullopt'

        return default_expr(d, t.elem)

    if isinstance(t, ListType):
        if (d.startswith('[') and d.endswith(']')):
            return '{' + d[1:-1] + '}'
        elif t.size is None:
            # NOTE: Sized lists can have scalar defaults
            raise ValueError(f"Expected a list default '[...]' but found: '{d}'")

    return JIT_TO_CPP_DEFAULT.get(d, d)

# Convert an argument into its C++ API form

def argument(
    a: Union[Argument, TensorOptionsArguments, SelfArgument],
    *, cpp_no_default_args: Set[str], method: bool, faithful: bool,
    has_tensor_options: bool, structured_type_override: bool
) -> List[Binding]:
    def sub_argument(a: Union[Argument, TensorOptionsArguments, SelfArgument]) -> List[Binding]:
        return argument(
            a, cpp_no_default_args=cpp_no_default_args, method=method, faithful=faithful,
            has_tensor_options=has_tensor_options, structured_type_override=structured_type_override)

    if isinstance(a, Argument):
        binds: ArgName
        if a.name == "memory_format" and has_tensor_options:
            binds = SpecialArgName.possibly_redundant_memory_format
        else:
            binds = a.name
        default: Optional[str] = None
        if a.name not in cpp_no_default_args and a.default is not None:
            default = default_expr(a.default, a.type)
        return [Binding(
            nctype=argument_type(a, binds=binds, structured_type_override=structured_type_override),
            name=a.name,
            default=default,
            argument=a,
        )]
    elif isinstance(a, TensorOptionsArguments):
        if faithful:
            return sub_argument(a.dtype) + sub_argument(a.layout) + \
                sub_argument(a.device) + sub_argument(a.pin_memory)
        else:
            default = None
            # Enforced by NativeFunction.__post_init__
            assert 'options' not in cpp_no_default_args
            if all(x.default == "None" for x in a.all()):
                default = '{}'
            elif a.dtype.default == "long":
                default = 'at::kLong'  # TODO: this is wrong
            return [Binding(
                nctype=NamedCType('options', BaseCType(tensorOptionsT)),
                name='options',
                default=default,
                argument=a,
            )]
    elif isinstance(a, SelfArgument):
        if method:
            # Caller is responsible for installing implicit this in context!
            return []
        else:
            return sub_argument(a.argument)
    else:
        assert_never(a)

def arguments(
    arguments: Arguments,
    *, faithful: bool, method: bool, cpp_no_default_args: Set[str], structured_type_override: bool
) -> List[Binding]:
    args: List[Union[Argument, TensorOptionsArguments, SelfArgument]] = []
    if faithful:
        args.extend(arguments.non_out)
        args.extend(arguments.out)
    else:
        args.extend(arguments.out)
        args.extend(arguments.non_out)
    return [
        r.no_default() if faithful else r for a in args
        for r in argument(
            a, faithful=faithful, method=method,
            has_tensor_options=arguments.tensor_options is not None,
            cpp_no_default_args=cpp_no_default_args, structured_type_override=structured_type_override)
    ]<|MERGE_RESOLUTION|>--- conflicted
+++ resolved
@@ -6,13 +6,8 @@
                                      MutRefCType, ArrayCType, ListCType, VectorCType, ArrayRefCType,
                                      OptionalCType, TupleCType, SpecialArgName, boolT, scalarT,
                                      tensorListT, dimnameListT, tensorT, voidT, longT,
-<<<<<<< HEAD
-                                     BaseTypeToCppMapping, intArrayRefT, tensorOptionsT,
-                                     iTensorListRefT, iOptTensorListRefT)
-=======
                                      BaseTypeToCppMapping, intArrayRefT, optionalIntArrayRefT,
-                                     tensorOptionsT, iTensorListRefT)
->>>>>>> 8efc81b2
+                                     tensorOptionsT, iTensorListRefT, iOptTensorListRefT)
 from tools.codegen import local
 from tools.codegen.utils import assert_never
 from typing import Optional, Sequence, Union, List, Set
