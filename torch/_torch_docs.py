--- conflicted
+++ resolved
@@ -8478,11 +8478,7 @@
 
 Keyword args:
     correction (int): difference between the sample size and sample degrees of freedom.
-<<<<<<< HEAD
-=======
-                      Defaults to `Bessel's correction`_, ``correction=1``.
-      .. warning:: The default correction value is deprecated. Pass ``correction=1`` explicitly instead.
->>>>>>> b1059511
+                      For `Bessel's correction`_, use ``correction=1``.
     {keepdim}
     {out}
 
@@ -8536,11 +8532,7 @@
 
 Keyword args:
     correction (int): difference between the sample size and sample degrees of freedom.
-<<<<<<< HEAD
-=======
-                      Defaults to `Bessel's correction`_, ``correction=1``.
-      .. warning:: The default correction value is deprecated. Pass ``correction=1`` explicitly instead.
->>>>>>> b1059511
+                      For `Bessel's correction`_, use ``correction=1``.
     {keepdim}
     {out}
 
@@ -9778,11 +9770,7 @@
 
 Keyword args:
     correction (int): difference between the sample size and sample degrees of freedom.
-<<<<<<< HEAD
-=======
-                      Defaults to `Bessel's correction`_, ``correction=1``.
-      .. warning:: The default correction value is deprecated. Pass ``correction=1`` explicitly instead.
->>>>>>> b1059511
+                      For `Bessel's correction`_, use ``correction=1``.
     {keepdim}
     {out}
 
@@ -9835,11 +9823,7 @@
 
 Keyword args:
     correction (int): difference between the sample size and sample degrees of freedom.
-<<<<<<< HEAD
-=======
-                      Defaults to `Bessel's correction`_, ``correction=1``.
-      .. warning:: The default correction value is deprecated. Pass ``correction=1`` explicitly instead.
->>>>>>> b1059511
+                      For `Bessel's correction`_, use ``correction=1``.
     {keepdim}
     {out}
 
