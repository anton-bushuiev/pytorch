--- conflicted
+++ resolved
@@ -18,11 +18,7 @@
 
 RegisterOperators const reg({
     Operator(
-<<<<<<< HEAD
         "cuda::current_stream.device(Device? device) -> __torch__.torch.classes.cuda.Stream",
-=======
-        "cuda::current_stream(optional device) -> __torch__.torch.classes.cuda.Stream",
->>>>>>> b0e98021
         [](Stack* stack) {
           auto device = pop(stack).toOptional<c10::Device>();
           c10::DeviceIndex device_index = device.has_value()
@@ -34,13 +30,11 @@
         },
         aliasAnalysisFromSchema()),
     Operator(
-<<<<<<< HEAD
         "cuda::current_stream.int(int? val) -> __torch__.torch.classes.cuda.Stream",
         [](Stack* stack) {
           auto idx = pop(stack).toOptional<int64_t>();
-          c10::DeviceIndex device_index = idx.has_value()
-              ? static_cast<c10::DeviceIndex>(idx.value())
-              : -1;
+          c10::DeviceIndex device_index =
+              idx.has_value() ? static_cast<c10::DeviceIndex>(idx.value()) : -1;
           auto s = c10::cuda::getCurrentCUDAStream(device_index);
           auto st = make_custom_class<torch::jit::CUDAStream>(s);
           push(stack, IValue(st));
@@ -49,16 +43,11 @@
     Operator(
         "cuda::default_stream.device(Device? device) -> __torch__.torch.classes.cuda.Stream",
         [](Stack* stack) {
-=======
-        "cuda::default_stream(optional device) -> __torch__.torch.classes.cuda.Stream",
-        [](Stack* stack) {
->>>>>>> b0e98021
           auto device = pop(stack).toOptional<c10::Device>();
           c10::DeviceIndex device_index = device.has_value()
               ? device->index()
               : c10::cuda::current_device();
           auto s = c10::cuda::getDefaultCUDAStream(device_index);
-<<<<<<< HEAD
           auto st = make_custom_class<torch::jit::CUDAStream>(s);
           push(stack, IValue(st));
         },
@@ -67,12 +56,9 @@
         "cuda::default_stream.int(int? val) -> __torch__.torch.classes.cuda.Stream",
         [](Stack* stack) {
           auto idx = pop(stack).toOptional<int64_t>();
-          c10::DeviceIndex device_index = idx.has_value()
-              ? static_cast<c10::DeviceIndex>(idx.value())
-              : -1;
+          c10::DeviceIndex device_index =
+              idx.has_value() ? static_cast<c10::DeviceIndex>(idx.value()) : -1;
           auto s = c10::cuda::getDefaultCUDAStream(device_index);
-=======
->>>>>>> b0e98021
           auto st = make_custom_class<torch::jit::CUDAStream>(s);
           push(stack, IValue(st));
         },
