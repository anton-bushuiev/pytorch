--- conflicted
+++ resolved
@@ -76,11 +76,7 @@
       {"aten::leaky_relu(Tensor self, Scalar negative_slope=0.01) -> Tensor", "unary"},
       {"aten::softplus(Tensor self, Scalar beta=1, Scalar threshold=20) -> Tensor", "unary"},
       {"aten::relu6(Tensor self) -> Tensor", "unary"},
-<<<<<<< HEAD
-      {"aten::gelu(Tensor self, bool approximate) -> Tensor", "unary"},
-=======
       {"aten::gelu(Tensor self, *, str approximate='none') -> Tensor", "unary"},
->>>>>>> ad38b92f
       {"aten::neg(Tensor self) -> Tensor", "unary"},
       {"aten::reciprocal(Tensor self) -> Tensor", "unary"},
       {"aten::expm1(Tensor self) -> Tensor", "unary"},
