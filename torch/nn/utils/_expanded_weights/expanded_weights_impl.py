from contextlib import contextmanager

from torch._C import _TensorBase
import torch
import functools
from torch._decomp import decomposition_table

from typing import Callable, Dict, cast

from torch.utils._pytree import tree_map_only

HANDLED_FUNCTIONS: Dict[Callable, torch.autograd.Function] = {}

aten = torch._ops.ops.aten
# __torch_function__ runs before the pydispatcher so we need to manually use the same
# decompositions indexed by their torch equivalent
expanded_weights_rnn_decomps = {
    # func: (input_decomp, data_decomp)
    torch.rnn_relu: (decomposition_table[aten.rnn_relu.input], decomposition_table[aten.rnn_relu.data]),
    torch.rnn_tanh: (decomposition_table[aten.rnn_tanh.input], decomposition_table[aten.rnn_tanh.data]),
    torch.lstm: (decomposition_table[aten.lstm.input], None),
}

# all of the RNN decomps run linear with the batch dimension second, even if batch_first was set
@contextmanager
def batch_second(args, kwargs):
    def set_batch_second(ew):
        ew.set_batch_first(False)

    def reset_batch_first(ew):
        ew.set_batch_first(True)

    tree_map_only(ExpandedWeight, set_batch_second, args)
    tree_map_only(ExpandedWeight, set_batch_second, kwargs)
    try:
        yield
    finally:
        tree_map_only(ExpandedWeight, reset_batch_first, args)
        tree_map_only(ExpandedWeight, reset_batch_first, kwargs)

# to support packed sequences, we need to allow for smaller batches. Expanded weights represents the largest batch
@contextmanager
def allow_smaller_batches(args, kwargs):
    def allow(ew):
        ew.set_allow_smaller_batches(True)

    def reset(ew):
        ew.set_allow_smaller_batches(False)

    tree_map_only(ExpandedWeight, allow, args)
    tree_map_only(ExpandedWeight, allow, kwargs)
    try:
        yield
    finally:
        tree_map_only(ExpandedWeight, reset, args)
        tree_map_only(ExpandedWeight, reset, kwargs)

@contextmanager
def setup_rnn(use_input_variant, args, kwargs):
    with batch_second(args, kwargs) if use_input_variant else allow_smaller_batches(args, kwargs):
        yield


def implements_per_sample_grads(torch_function):
    @functools.wraps(torch_function)
    def decorator(autograd_func):
        HANDLED_FUNCTIONS[torch_function] = autograd_func
        return autograd_func
    return decorator

# ExpandedWeight represents a weight (parameter) Tensor that has an expanded
# batch dimension. Operations on the ExpandedWeight Tensor act exactly like
# those without an expanded batch dimension but a call to .backward() populates
# the original (unexpanded) tensor with per-sample-gradients for in the grad_sample field
#
# ExpandedWeight has a fallback that always fails since we cannot know what the batch
# dimension of the input tensor is and therefore cannot know if this is a valid call
#
# This is a __torch_function__ object but it could have also been a Tensor Extension
# with a dispatch key.
#
# Needs to be a tensor subclass to allow reparamaterization
class ExpandedWeight(torch.Tensor):
    def __init__(self, orig_weight, batch_size, loss_reduction):
        self.batch_size = batch_size
        self.batch_first = True
        self.allow_smaller_batches = False
        self.orig_weight = orig_weight
        self.loss_reduction = loss_reduction

    handled_functions = HANDLED_FUNCTIONS
    supported_unary = (torch.t, torch.Tensor.t)

    def __new__(cls, orig_weight, batch_size, loss_reduction):
        if not isinstance(orig_weight, torch.Tensor):
            raise RuntimeError(f"Can only make Expanded Weights of Tensors, got {type(orig_weight).__name__}")
        if not orig_weight.requires_grad:
            raise RuntimeError("Can only build ExpandedWeights objects of tensors that require_grad")
        ret = torch.Tensor._make_subclass(cast(_TensorBase, cls), orig_weight, True)
        return ret

    @classmethod
    def __torch_function__(cls, func, _, args=(), kwargs=None):
        if kwargs is None:
            kwargs = {}
        if func in expanded_weights_rnn_decomps:
            # in aten, choosing the input or data variants is done by parsing logic. This mimics some of that
            decomp_opts = expanded_weights_rnn_decomps[func]
            use_input_variant = isinstance(args[2], list)  # data variant uses a list here
            decomp = decomp_opts[0] if use_input_variant else decomp_opts[1]

            if decomp is not None:
                with setup_rnn(use_input_variant, args, kwargs):
                    return decomp(*args, **kwargs)
        if func in cls.handled_functions:
            return cls.handled_functions[func].apply(tuple(kwargs.keys()), func, *(args + tuple(kwargs.values())))
        # We cannot use a fallback here because we do not know the batch dimension for any regular tensor inputs,
        # i.e. torch.add(torch.Tensor, ExpandedWeight)
        raise RuntimeError(f"Expanded Weights encountered but cannot handle function {func.__name__}")

    @property
    def dtype(self):
        return self.orig_weight.dtype

    @property
    def data(self):
        return self.orig_weight.data

    @property
    def shape(self):
        return self.orig_weight.shape

<<<<<<< HEAD
    def set_allow_smaller_batches(self, is_allow_smaller_batches):
        self.allow_smaller_batches = is_allow_smaller_batches
=======
    def data_ptr(self):
        return self.orig_weight.data_ptr()
>>>>>>> 3a66312f

    def set_batch_first(self, is_batch_first=True):
        self.batch_first = is_batch_first<|MERGE_RESOLUTION|>--- conflicted
+++ resolved
@@ -130,13 +130,11 @@
     def shape(self):
         return self.orig_weight.shape
 
-<<<<<<< HEAD
+    def data_ptr(self):
+        return self.orig_weight.data_ptr()
+
     def set_allow_smaller_batches(self, is_allow_smaller_batches):
         self.allow_smaller_batches = is_allow_smaller_batches
-=======
-    def data_ptr(self):
-        return self.orig_weight.data_ptr()
->>>>>>> 3a66312f
 
     def set_batch_first(self, is_batch_first=True):
         self.batch_first = is_batch_first